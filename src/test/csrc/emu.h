#include <cstdlib>
#include <cassert>
#include <iostream>
#include <iomanip>
#include <fstream>
#include <vector>
#include "difftest.h"

//#include "VSimTop__Dpi.h"
#include "common.h"
#include "VXSSimTop.h"
#if VM_TRACE
#include <verilated_vcd_c.h>	// Trace file format header
#endif


class Emulator {
  const char *image;
<<<<<<< HEAD
  std::shared_ptr<VNOOPSimTop> dut_ptr;
=======
  const char *mainargs;
  std::shared_ptr<VXSSimTop> dut_ptr;
>>>>>>> 88efb71b
#if VM_TRACE
  VerilatedVcdC* tfp;
#endif

  // emu control variable
  uint32_t seed;
  uint64_t max_cycles, cycles;

  std::vector<const char *> parse_args(int argc, const char *argv[]);

  static const struct option long_options[];
  static void print_help(const char *file);

  void read_emu_regs(uint64_t *r) {
#define macro(x) r[x] = dut_ptr->io_difftest_r_##x
    macro(0); macro(1); macro(2); macro(3); macro(4); macro(5); macro(6); macro(7);
    macro(8); macro(9); macro(10); macro(11); macro(12); macro(13); macro(14); macro(15);
    macro(16); macro(17); macro(18); macro(19); macro(20); macro(21); macro(22); macro(23);
    macro(24); macro(25); macro(26); macro(27); macro(28); macro(29); macro(30); macro(31);
    macro(32); macro(33); macro(34); macro(35); macro(36); macro(37); macro(38); macro(39);
    macro(40); macro(41); macro(42); macro(43); macro(44); macro(45); macro(46); macro(47);
    macro(48); macro(49); macro(50); macro(51); macro(52); macro(53); macro(54); macro(55);
    macro(56); macro(57); macro(58); macro(59); macro(60); macro(61); macro(62); macro(63);
    r[DIFFTEST_THIS_PC] = dut_ptr->io_difftest_thisPC;
    r[DIFFTEST_MSTATUS] = dut_ptr->io_difftest_mstatus;
    r[DIFFTEST_SSTATUS] = dut_ptr->io_difftest_sstatus;
    r[DIFFTEST_MEPC   ] = dut_ptr->io_difftest_mepc;
    r[DIFFTEST_SEPC   ] = dut_ptr->io_difftest_sepc;
    r[DIFFTEST_MCAUSE ] = dut_ptr->io_difftest_mcause;
    r[DIFFTEST_SCAUSE ] = dut_ptr->io_difftest_scause;
  }

  public:
  // argv decay to the secondary pointer
  Emulator(int argc, const char *argv[]):
    image(nullptr),
    dut_ptr(new std::remove_reference<decltype(*dut_ptr)>::type),
    seed(0), max_cycles(-1), cycles(0)
  {
    // init emu
    auto args = parse_args(argc, argv);

    // srand
    srand(seed);
    srand48(seed);
    Verilated::randReset(2);

    // init ram
    extern void init_ram(const char *img);
    init_ram(image);

    // init device
    extern void init_device(void);
    init_device();

    // init core
    reset_ncycles(10);
  }

  void reset_ncycles(size_t cycles) {
    for(int i = 0; i < cycles; i++) {
      dut_ptr->reset = 1;
      dut_ptr->clock = 0;
      dut_ptr->eval();
      dut_ptr->clock = 1;
      dut_ptr->eval();
      dut_ptr->reset = 0;
    }
  }

  void single_cycle() {
    dut_ptr->clock = 0;
    dut_ptr->eval();

    dut_ptr->clock = 1;
    dut_ptr->eval();

#if VM_TRACE
    tfp->dump(cycles);
#endif

    cycles ++;

  }

  void execute_cycles(uint64_t n) {
    extern bool is_finish();
    extern void poll_event(void);
    extern uint32_t uptime(void);
    extern void set_abort(void);
    uint32_t lasttime = 0;
    uint64_t lastcommit = n;
    int hascommit = 0;
    const int stuck_limit = 2000;

#if VM_TRACE
    Verilated::traceEverOn(true);	// Verilator must compute traced signals
    VL_PRINTF("Enabling waves...\n");
    tfp = new VerilatedVcdC;
    dut_ptr->trace(tfp, 99);	// Trace 99 levels of hierarchy
    tfp->open("vlt_dump.vcd");	// Open the dump file
#endif

    while (!is_finish() && n > 0) {
      single_cycle();
      n --;

      if (lastcommit - n > stuck_limit && hascommit) {
        eprintf("No instruction commits for %d cycles, maybe get stuck\n"
            "(please also check whether a fence.i instruction requires more than %d cycles to flush the icache)\n",
            stuck_limit, stuck_limit);
#if VM_TRACE
        tfp->close();
#endif
        set_abort();
      }

      if (!hascommit && dut_ptr->io_difftest_thisPC == 0x80000000u) {
        hascommit = 1;
        extern void init_difftest(uint64_t *reg);
        uint64_t reg[DIFFTEST_NR_REG];
        read_emu_regs(reg);
        init_difftest(reg);
      }

      // difftest
      if (dut_ptr->io_difftest_commit && hascommit) {
        uint64_t reg[DIFFTEST_NR_REG];
        read_emu_regs(reg);

        extern int difftest_step(uint64_t *reg_scala, uint32_t this_inst,
          int isMMIO, int isRVC, uint64_t intrNO, int priviledgeMode);
        if (difftest_step(reg, dut_ptr->io_difftest_thisINST,
              dut_ptr->io_difftest_isMMIO, dut_ptr->io_difftest_isRVC,
              dut_ptr->io_difftest_intrNO, dut_ptr->io_difftest_priviledgeMode)) {
#if VM_TRACE
          tfp->close();
#endif
          set_abort();
        }
        lastcommit = n;
      }

      uint32_t t = uptime();
      if (t - lasttime > 100) {
        poll_event();
        lasttime = t;
      }
    }
  }

  void cache_test(uint64_t n) {
    while (n > 0) {
      single_cycle();
      n --;
    }
  }

  void execute() {
//#define CACHE_TEST

#ifdef CACHE_TEST
    eprintf(ANSI_COLOR_MAGENTA "This is random test for cache.\n" ANSI_COLOR_RESET);
    cache_test(max_cycles);
#else
    execute_cycles(max_cycles);
#endif
  }
  uint64_t get_cycles() const { return cycles; }
  uint64_t get_max_cycles() const { return max_cycles; }
};<|MERGE_RESOLUTION|>--- conflicted
+++ resolved
@@ -16,12 +16,8 @@
 
 class Emulator {
   const char *image;
-<<<<<<< HEAD
-  std::shared_ptr<VNOOPSimTop> dut_ptr;
-=======
   const char *mainargs;
   std::shared_ptr<VXSSimTop> dut_ptr;
->>>>>>> 88efb71b
 #if VM_TRACE
   VerilatedVcdC* tfp;
 #endif
