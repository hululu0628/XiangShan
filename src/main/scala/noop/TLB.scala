--- conflicted
+++ resolved
@@ -563,7 +563,6 @@
       printf("%d:"+ tlbname + " {IN: s1(%d, %d) s2(%d, %d) s3(%d, %d)} ",GTimer(), s1.io.in.valid, s1.io.in.ready, s2.io.in.valid, s2.io.in.ready, s3.io.in.valid, s3.io.in.ready)
       printf("{OUT: s1(%d, %d) s2(%d, %d) s3(%d, %d)} ", s1.io.out.valid, s1.io.out.ready, s2.io.out.valid, s2.io.out.ready, s3.io.out.valid, s3.io.out.ready)
       printf("\n%d:"+ tlbname + " s1ReqAddr:%x s2ReqAddr:%x s3ReqAddr:%x s3RespAddr:%x", GTimer(), s1.io.in.bits.addr, s2.io.in.bits.addr, s3.io.in.bits.req.addr, s3.io.out.bits.addr)
-<<<<<<< HEAD
       //if (tlbname == "itlb") { printf(" user:%x ", s3.io.out.bits.user.getOrElse(0.U))}
       //printf("\n%d:"+ tlbname + " s3State:%d level:%d s3alreadOutFire:%d s3memRespStore:%x s3Hit:%d s3WayMask:%x iPF:%d hiPF:%d pfwire:%d ", GTimer(), s3.io.print.state, s3.io.print.level, s3.io.print.alreadyOutFire, s3.io.print.memRespStore, s3.io.in.bits.hit.hit, s3.io.in.bits.waymask, s3.io.print.instrPF, s3.io.print.hitinstrPF, s3.io.print.pfWire)
       //printf("\n%d:"+ tlbname + " s3 hitflag:%x refillFlag:%x hitWB:%d hitExec:%d hitLoad:%d hitStore:%d isWrite:%d ", GTimer(), s3.io.print.hitFlag, s3.io.print.refillFlag, s3.io.in.bits.hit.hitWB,  s3.io.in.bits.hit.hitExec,  s3.io.in.bits.hit.hitLoad,  s3.io.in.bits.hit.hitStore, s3.io.in.bits.req.isWrite())
@@ -575,19 +574,6 @@
       //printf("s3Meta(%d, %d) vpn:%x flag:%x addr:%x\n", s3.io.metaWriteBus.req.valid, s3.io.metaWriteBus.req.ready, s3.io.metaWriteBus.req.bits.data.vpn ,s3.io.metaWriteBus.req.bits.data.flag, s3.io.metaWriteBus.req.bits.data.addr)
       //printf("%d "+ tlbname + " ",GTimer())
       //printf("s3Data(%d, %d) ppn:%x\n", s3.io.dataWriteBus.req.valid, s3.io.dataWriteBus.req.ready, s3.io.dataWriteBus.req.bits.data.ppn)
-=======
-      if (tlbname == "itlb") { printf(" user:%x ", s3.io.out.bits.user.getOrElse(0.U))}
-      printf("\n%d:"+ tlbname + " s3State:%d level:%d s3alreadOutFire:%d s3memRespStore:%x s3Hit:%d s3WayMask:%x iPF:%d hiPF:%d pfwire:%d ", GTimer(), s3.io.print.state, s3.io.print.level, s3.io.print.alreadyOutFire, s3.io.print.memRespStore, s3.io.in.bits.hit.hit, s3.io.in.bits.waymask, s3.io.print.instrPF, s3.io.print.hitinstrPF, s3.io.print.pfWire)
-      printf("\n%d:"+ tlbname + " s3 hitflag:%x refillFlag:%x hitWB:%d hitExec:%d hitLoad:%d hitStore:%d isWrite:%d hitMask:%x missMask:%x ", GTimer(), s3.io.print.hitFlag, s3.io.print.refillFlag, s3.io.in.bits.hit.hitWB,  s3.io.in.bits.hit.hitExec,  s3.io.in.bits.hit.hitLoad,  s3.io.in.bits.hit.hitStore, s3.io.in.bits.req.isWrite(), s3.io.print.hitMask, s3.io.print.missMask)
-      printf("satp:%x ", s3.io.satp)
-      printf("flush:%x \n", io.flush)
-      printf("%d "+ tlbname + " ",GTimer())
-      printf("MemReq(%d, %d) ioMemResp(%d, %d) addr:%x rdata:%x cmd:%d wdata:%x \n", io.mem.req.valid, io.mem.req.ready, io.mem.resp.valid, io.mem.resp.ready, io.mem.req.bits.addr, io.mem.resp.bits.rdata, io.mem.req.bits.cmd, io.mem.req.bits.wdata)
-      printf("%d "+ tlbname + " ",GTimer())
-      printf("s3Meta(%d, %d) vpn:%x mask:%x flag:%x addr:%x missMetaRF:%d \n", s3.io.metaWriteBus.req.valid, s3.io.metaWriteBus.req.ready, s3.io.metaWriteBus.req.bits.data.vpn, s3.io.metaWriteBus.req.bits.data.mask, s3.io.metaWriteBus.req.bits.data.flag, s3.io.metaWriteBus.req.bits.data.addr, s3.io.print.missMetaRF)
-      printf("%d "+ tlbname + " ",GTimer())
-      printf("s3Data(%d, %d) ppn:%x\n", s3.io.dataWriteBus.req.valid, s3.io.dataWriteBus.req.ready, s3.io.dataWriteBus.req.bits.data.ppn)
->>>>>>> 9b3a518e
       //printf("\n%d:"+ tlbname + " s1MetaReadReqReady:%d s1DataReadReqReady:%d ", GTimer(), s1.io.metaReadBus.req.ready, s1.io.dataReadBus.req.ready)
       //printf("s1ReqFire:%d s2ReqFire:%d s3ReqFire:%d ", s1.io.in.fire(), s2.io.in.fire(), s3.io.in.fire())
       //printf("s2Hit:%d s2Waymask:%x ", s2.io.out.bits.hit.hit, s2.io.out.bits.waymask)
@@ -629,11 +615,7 @@
 
   Debug() {
     when(true.B) {
-<<<<<<< HEAD
       // if(name == "itran") { printf("-----------------------------------------------------------------------------------------------\n")}
-=======
-      if(name == "dtran") { printf("-----------------------------------------------------------------------------------------------\n")}
->>>>>>> 9b3a518e
       printf("%d:" + name + "InReq(%d, %d) InResp(%d, %d) ", GTimer(), io.in.req.valid, io.in.req.ready, io.in.resp.valid, io.in.resp.ready)
       printf("\n%d:" + name, GTimer())
       printf(p"InReqBits:${io.in.req.bits}, InRespBits:${io.in.resp.bits}")
