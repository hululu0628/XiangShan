package noop

import chisel3._
import chisel3.util._
import chisel3.util.experimental.BoringUtils

import utils._

object CSROpType {
  def jmp  = "b000".U
  def wrt  = "b001".U
  def set  = "b010".U
  def clr  = "b011".U
  def wrti = "b101".U
  def seti = "b110".U
  def clri = "b111".U
}

trait HasCSRConst {
  // User Trap Setup
  val Ustatus       = 0x000 
  val Uie           = 0x004
  val Utvec         = 0x005
  
  // User Trap Handling
  val Uscratch      = 0x040
  val Uepc          = 0x041
  val Ucause        = 0x042
  val Utval         = 0x043
  val Uip           = 0x044

  // User Floating-Point CSRs (not implemented)
  val Fflags        = 0x001
  val Frm           = 0x002
  val Fcsr          = 0x003

  // User Counter/Timers
  val Cycle         = 0xC00
  val Time          = 0xC01
  val Instret       = 0xC02
  
  // Supervisor Trap Setup
  val Sstatus       = 0x100
  val Sedeleg       = 0x102
  val Sideleg       = 0x103
  val Sie           = 0x104
  val Stvec         = 0x105
  val Scounteren    = 0x106

  // Supervisor Trap Handling
  val Sscratch      = 0x140
  val Sepc          = 0x141
  val Scause        = 0x142
  val Stval         = 0x143
  val Sip           = 0x144

  // Supervisor Protection and Translation
  val Satp          = 0x180

  // Machine Information Registers 
  val Mvendorid     = 0xF11 
  val Marchid       = 0xF12 
  val Mimpid        = 0xF13 
  val Mhartid       = 0xF14 

  // Machine Trap Setup
  val Mstatus       = 0x300
  val Misa          = 0x301
  val Medeleg       = 0x302
  val Mideleg       = 0x303
  val Mie           = 0x304
  val Mtvec         = 0x305
  val Mcounteren    = 0x306 

  // Machine Trap Handling
  val Mscratch      = 0x340 
  val Mepc          = 0x341
  val Mcause        = 0x342
  val Mtval         = 0x343
  val Mip           = 0x344

  // Machine Memory Protection
  // TBD
  val Pmpcfg0       = 0x3A0
  val Pmpcfg1       = 0x3A1
  val Pmpcfg2       = 0x3A2
  val Pmpcfg3       = 0x3A3
  val PmpaddrBase   = 0x3B0 

  // Machine Counter/Timers 
  // Currently, NOOP uses perfcnt csr set instead of standard Machine Counter/Timers 
  // 0xB80 - 0x89F are also used as perfcnt csr

  // Machine Counter Setup (not implemented)
  // Debug/Trace Registers (shared with Debug Mode) (not implemented)
  // Debug Mode Registers (not implemented)

  def privEcall = 0x000.U
  def privMret  = 0x302.U
  def privSret  = 0x102.U
  def privUret  = 0x002.U

  def ModeM     = 0x3.U
  def ModeH     = 0x2.U
  def ModeS     = 0x1.U
  def ModeU     = 0x0.U

  def IRQ_UEIP  = 0 
  def IRQ_SEIP  = 1
  def IRQ_MEIP  = 3 

  def IRQ_UTIP  = 4 
  def IRQ_STIP  = 5 
  def IRQ_MTIP  = 7 

  def IRQ_USIP  = 8 
  def IRQ_SSIP  = 9 
  def IRQ_MSIP  = 11 

 val IntPriority = Seq(
    IRQ_MEIP, IRQ_MSIP, IRQ_MTIP,
    IRQ_SEIP, IRQ_SSIP, IRQ_STIP,
    IRQ_UEIP, IRQ_USIP, IRQ_UTIP
 )
}

trait HasExceptionNO {
  def instrAddrMisaligned = 0
  def instrAccessFault    = 1
  def illegalInstr        = 2
  def breakPoint          = 3
  def loadAddrMisaligned  = 4
  def loadAccessFault     = 5
  def storeAddrMisaligned = 6
  def storeAccessFault    = 7
  def ecallU              = 8
  def ecallS              = 9
  def ecallM              = 11
  def instrPageFault      = 12
  def loadPageFault       = 13
  def storePageFault      = 15

  val ExcPriority = Seq(
      breakPoint, // TODO: different BP has different priority
      instrPageFault,
      instrAccessFault,
      illegalInstr,
      instrAddrMisaligned,
      ecallM, ecallS, ecallU,
      storeAddrMisaligned,
      loadAddrMisaligned,
      storePageFault,
      loadPageFault,
      storeAccessFault,
      loadAccessFault
  )
}


class CSRIO extends FunctionUnitIO {
  val cfIn = Flipped(new CtrlFlowIO)
  val redirect = new RedirectIO
  // for exception check
  val instrValid = Input(Bool())
  // for differential testing
  val intrNO = Output(UInt(XLEN.W))
  val imemMMU = Flipped(new MMUIO)
  val dmemMMU = Flipped(new MMUIO)
  val satp = Output(UInt(XLEN.W))
  val wenFix = Output(Bool())
}

class CSR(implicit val p: NOOPConfig) extends NOOPModule with HasCSRConst{
  val io = IO(new CSRIO)

  val (valid, src1, src2, func) = (io.in.valid, io.in.bits.src1, io.in.bits.src2, io.in.bits.func)
  def access(valid: Bool, src1: UInt, src2: UInt, func: UInt): UInt = {
    this.valid := valid
    this.src1 := src1
    this.src2 := src2
    this.func := func
    io.out.bits
  }

  // CSR define

  class Priv extends Bundle {
    val m = Output(Bool())
    val h = Output(Bool())
    val s = Output(Bool())
    val u = Output(Bool())
  }

  val csrNotImplemented = RegInit(UInt(XLEN.W), 0.U)
   
  class MstatusStruct extends Bundle {
    val sd = Output(UInt(1.W))
    val pad1 = Output(UInt(37.W))
    val sxl = Output(UInt(2.W))
    val uxl = Output(UInt(2.W))
    val pad0 = Output(UInt(9.W))
    val tsr = Output(UInt(1.W))
    val tw = Output(UInt(1.W))
    val tvm = Output(UInt(1.W))
    val mxr = Output(UInt(1.W))
    val sum = Output(UInt(1.W))
    val mprv = Output(UInt(1.W))
    val xs = Output(UInt(2.W))
    val fs = Output(UInt(2.W))
    val mpp = Output(UInt(2.W))
    val hpp = Output(UInt(2.W))
    val spp = Output(UInt(1.W))
    val pie = new Priv
    val ie = new Priv
  }

  class Interrupt extends Bundle {
    val e = new Priv
    val t = new Priv
    val s = new Priv
  }

  // Machine-Level CSRs
  
  val mtvec = RegInit(UInt(XLEN.W), 0.U)
  val mcounteren = RegInit(UInt(XLEN.W), 0.U)
  val mcause = RegInit(UInt(XLEN.W), 0.U)
  val mtval = RegInit(UInt(XLEN.W), 0.U)
  val mepc = Reg(UInt(XLEN.W))

  val mie = RegInit(0.U(XLEN.W))
  val mipWire = WireInit(0.U.asTypeOf(new Interrupt))
  val mipReg  = RegInit(0.U.asTypeOf(new Interrupt).asUInt)
  val mipFixMask = "h777".U
  val mip = (mipWire.asUInt | mipReg).asTypeOf(new Interrupt)

  def getMisaMxl(mxl: Int): UInt = {mxl.U << (XLEN-2)}
  def getMisaExt(ext: Char): UInt = {1.U << (ext.toInt - 'a'.toInt)} 
  var extList = List('a', 's', 'i', 'u')
  if(HasMExtension){ extList = extList :+ 'm'}
  if(HasCExtension){ extList = extList :+ 'c'}
  val misaInitVal = getMisaMxl(2) | extList.foldLeft(0.U)((sum, i) => sum | getMisaExt(i)) //"h8000000000141105".U 
  val misa = RegInit(UInt(XLEN.W), misaInitVal) 
  // MXL = 2          | 0 | EXT = b 00 0000 0100 0001 0001 0000 0101
  // (XLEN-1, XLEN-2) |   |(25, 0)  ZY XWVU TSRQ PONM LKJI HGFE DCBA

  val mvendorid = RegInit(UInt(XLEN.W), 0.U) // this is a non-commercial implementation
  val marchid = RegInit(UInt(XLEN.W), 0.U) // return 0 to indicate the field is not implemented
  val mimpid = RegInit(UInt(XLEN.W), 0.U) // provides a unique encoding of the version of the processor implementation
  val mhartid = RegInit(UInt(XLEN.W), 0.U) // the hardware thread running the code
  val mstatus = RegInit(UInt(XLEN.W), "h00001800".U)
  // val mstatus = RegInit(UInt(XLEN.W), "h8000c0100".U)
  // mstatus Value Table
  // | sd   |
  // | pad1 |
  // | sxl  | hardlinked to 10, use 00 to pass xv6 test  
  // | uxl  | hardlinked to 00
  // | pad0 |
  // | tsr  |
  // | tw   |
  // | tvm  |
  // | mxr  |
  // | sum  |
  // | mprv |
  // | xs   | 00 |
  // | fs   | 00 |
  // | mpp  | 00 |
  // | hpp  | 00 |
  // | spp  | 0 |
  // | pie  | 0000 |
  // | ie   | 0000 | uie hardlinked to 0, as N ext is not implemented
  val mstatusStruct = mstatus.asTypeOf(new MstatusStruct)
  def mstatusUpdateSideEffect(mstatus: UInt): UInt = {
    val mstatusOld = WireInit(mstatus.asTypeOf(new MstatusStruct))
    val mstatusNew = Cat(mstatusOld.fs === "b11".U, mstatus(XLEN-2, 0))
    mstatusNew
  }

  val medeleg = RegInit(UInt(XLEN.W), 0.U)
  val mideleg = RegInit(UInt(XLEN.W), 0.U)
  val mscratch = RegInit(UInt(XLEN.W), 0.U)

  val pmpcfg0 = RegInit(UInt(XLEN.W), 0.U)
  val pmpcfg1 = RegInit(UInt(XLEN.W), 0.U)
  val pmpcfg2 = RegInit(UInt(XLEN.W), 0.U)
  val pmpcfg3 = RegInit(UInt(XLEN.W), 0.U)
  val pmpaddr0 = RegInit(UInt(XLEN.W), 0.U) 
  val pmpaddr1 = RegInit(UInt(XLEN.W), 0.U) 
  val pmpaddr2 = RegInit(UInt(XLEN.W), 0.U) 
  val pmpaddr3 = RegInit(UInt(XLEN.W), 0.U) 

  // Superviser-Level CSRs

  // val sstatus = RegInit(UInt(XLEN.W), "h00000000".U)
  val sstatusWmask = "hc6122".U
  // Sstatus Write Mask
  // -------------------------------------------------------
  //    19           9   5     2
  // 0  1100 0000 0001 0010 0010
  // 0  c    0    1    2    2
  // -------------------------------------------------------
  val sstatusRmask = sstatusWmask | "h8000000300018000".U
  // Sstatus Read Mask = (SSTATUS_WMASK | (0xf << 13) | (1ull << 63) | (3ull << 32))
  val stvec = RegInit(UInt(XLEN.W), 0.U)
  // val sie = RegInit(0.U(XLEN.W))
  val sieMask = "h222".U & mideleg
  val sipMask  = "h222".U & mideleg
  //val satp = RegInit(UInt(XLEN.W), "h8000000000087fbe".U)
  val satp = RegInit(UInt(XLEN.W), 0.U)
  io.satp := satp
  val sepc = RegInit(UInt(XLEN.W), 0.U)
  val scause = RegInit(UInt(XLEN.W), 0.U)
  val stval = Reg(UInt(XLEN.W))
  val sscratch = RegInit(UInt(XLEN.W), 0.U)
  val scounteren = RegInit(UInt(XLEN.W), 0.U)

  // User-Level CSRs
  val uepc = Reg(UInt(XLEN.W))

  // Atom LR/SC Control Bits
  val setLr = WireInit(Bool(), false.B)
  val setLrVal = WireInit(Bool(), false.B)
  val setLrAddr = WireInit(UInt(AddrBits.W), DontCare)
  val lr = RegInit(Bool(), false.B)
  val lrAddr = RegInit(UInt(AddrBits.W), 0.U)
  BoringUtils.addSink(setLr, "set_lr")
  BoringUtils.addSink(setLrVal, "set_lr_val")
  BoringUtils.addSink(setLrAddr, "set_lr_addr")
  BoringUtils.addSource(lr, "lr")
  BoringUtils.addSource(lrAddr, "lr_addr")

  when(setLr){
    lr := setLrVal
    lrAddr := setLrAddr
  }

  // Hart Priviledge Mode
  val priviledgeMode = RegInit(UInt(2.W), ModeM)

  // perfcnt
  val hasPerfCnt = !p.FPGAPlatform
  val nrPerfCnts = if (hasPerfCnt) 0x80 else 0x3
  val perfCnts = List.fill(nrPerfCnts)(RegInit(0.U(XLEN.W)))
  val perfCntsLoMapping = (0 until nrPerfCnts).map { case i => MaskedRegMap(0xb00 + i, perfCnts(i)) }
  val perfCntsHiMapping = (0 until nrPerfCnts).map { case i => MaskedRegMap(0xb80 + i, perfCnts(i)(63, 32)) }

  // CSR reg map
  val mapping = Map(

    // User Trap Setup
    // MaskedRegMap(Ustatus, ustatus), 
    // MaskedRegMap(Uie, uie, 0.U, MaskedRegMap.Unwritable),
    // MaskedRegMap(Utvec, utvec),
    
    // User Trap Handling
    // MaskedRegMap(Uscratch, uscratch),
    // MaskedRegMap(Uepc, uepc),
    // MaskedRegMap(Ucause, ucause),
    // MaskedRegMap(Utval, utval),
    // MaskedRegMap(Uip, uip),

    // User Floating-Point CSRs (not implemented)
    // MaskedRegMap(Fflags, fflags),
    // MaskedRegMap(Frm, frm),
    // MaskedRegMap(Fcsr, fcsr),

    // User Counter/Timers
    // MaskedRegMap(Cycle, cycle),
    // MaskedRegMap(Time, time),
    // MaskedRegMap(Instret, instret),
    
    // Supervisor Trap Setup
    MaskedRegMap(Sstatus, mstatus, sstatusWmask, mstatusUpdateSideEffect, sstatusRmask),

    // MaskedRegMap(Sedeleg, Sedeleg),
    // MaskedRegMap(Sideleg, Sideleg),
    MaskedRegMap(Sie, mie, sieMask, MaskedRegMap.NoSideEffect, sieMask),
    MaskedRegMap(Stvec, stvec),
    MaskedRegMap(Scounteren, scounteren),

    // Supervisor Trap Handling
    MaskedRegMap(Sscratch, sscratch),
    MaskedRegMap(Sepc, sepc),
    MaskedRegMap(Scause, scause),
    MaskedRegMap(Stval, stval),
    MaskedRegMap(Sip, mip.asUInt, sipMask, MaskedRegMap.Unwritable, sipMask),

    // Supervisor Protection and Translation
    MaskedRegMap(Satp, satp),

    // Machine Information Registers 
    MaskedRegMap(Mvendorid, mvendorid, 0.U, MaskedRegMap.Unwritable), 
    MaskedRegMap(Marchid, marchid, 0.U, MaskedRegMap.Unwritable), 
    MaskedRegMap(Mimpid, mimpid, 0.U, MaskedRegMap.Unwritable), 
    MaskedRegMap(Mhartid, mhartid, 0.U, MaskedRegMap.Unwritable), 

    // Machine Trap Setup
    // MaskedRegMap(Mstatus, mstatus, "hffffffffffffffee".U, (x=>{printf("mstatus write: %x time: %d\n", x, GTimer()); x})),
    MaskedRegMap(Mstatus, mstatus, "hffffffffffffffff".U, mstatusUpdateSideEffect),
    MaskedRegMap(Misa, misa), // now MXL, EXT is not changeable
    MaskedRegMap(Medeleg, medeleg, "hbbff".U),
    MaskedRegMap(Mideleg, mideleg, "h222".U),
    MaskedRegMap(Mie, mie),
    MaskedRegMap(Mtvec, mtvec),
    MaskedRegMap(Mcounteren, mcounteren), 

    // Machine Trap Handling
    MaskedRegMap(Mscratch, mscratch),
    MaskedRegMap(Mepc, mepc),
    MaskedRegMap(Mcause, mcause),
    MaskedRegMap(Mtval, mtval),
    MaskedRegMap(Mip, mip.asUInt, 0.U, MaskedRegMap.Unwritable),

    // Machine Memory Protection
    MaskedRegMap(Pmpcfg0, pmpcfg0),
    MaskedRegMap(Pmpcfg1, pmpcfg1),
    MaskedRegMap(Pmpcfg2, pmpcfg2),
    MaskedRegMap(Pmpcfg3, pmpcfg3),
    MaskedRegMap(PmpaddrBase + 0, pmpaddr0),
    MaskedRegMap(PmpaddrBase + 1, pmpaddr1),
    MaskedRegMap(PmpaddrBase + 2, pmpaddr2),
    MaskedRegMap(PmpaddrBase + 3, pmpaddr3)

  ) ++ perfCntsLoMapping ++ (if (XLEN == 32) perfCntsHiMapping else Nil)

  val addr = src2(11, 0)
  val rdata = Wire(UInt(XLEN.W))
  val csri = ZeroExt(io.cfIn.instr(19,15), XLEN) //unsigned imm for csri. [TODO]
  val wdata = LookupTree(func, List(
    CSROpType.wrt  -> src1,
    CSROpType.set  -> (rdata | src1),
    CSROpType.clr  -> (rdata & ~src1),
    CSROpType.wrti -> csri,//TODO: csri --> src2
    CSROpType.seti -> (rdata | csri),
    CSROpType.clri -> (rdata & ~csri)
  ))

  val wen = (valid && func =/= CSROpType.jmp)
  // Debug(){when(wen){printf("[CSR] addr %x wdata %x func %x rdata %x\n", addr, wdata, func, rdata)}}
  MaskedRegMap.generate(mapping, addr, rdata, wen, wdata)
  val isIllegalAddr = MaskedRegMap.isIllegalAddr(mapping, addr)
  val resetSatp = addr === Satp.U && wen // write to satp will cause the pipeline be flushed
  io.out.bits := rdata

  // Fix Mip/Sip write
  val fixMapping = Map(
    MaskedRegMap(Mip, mipReg.asUInt, mipFixMask),
    MaskedRegMap(Sip, mipReg.asUInt, sipMask, MaskedRegMap.NoSideEffect, sipMask)
  )
  val rdataDummy = Wire(UInt(XLEN.W))
  MaskedRegMap.generate(fixMapping, addr, rdataDummy, wen, wdata)

  // CSR inst decode
  val ret = Wire(Bool())
  val isEcall = addr === privEcall && func === CSROpType.jmp
  val isMret = addr === privMret   && func === CSROpType.jmp
  val isSret = addr === privSret   && func === CSROpType.jmp
  val isUret = addr === privUret   && func === CSROpType.jmp

  Debug(false){
    when(wen){
      printf("[CSR] csr write: pc %x addr %x rdata %x wdata %x func %x\n", io.cfIn.pc, addr, rdata, wdata, func)
      printf("[MST] time %d pc %x mstatus %x mideleg %x medeleg %x mode %x\n", GTimer(), io.cfIn.pc, mstatus, mideleg , medeleg, priviledgeMode)
    }
  }

  // MMU Permission Check

  // def MMUPermissionCheck(ptev: Bool, pteu: Bool): Bool = ptev && !(priviledgeMode === ModeU && !pteu) && !(priviledgeMode === ModeS && pteu && mstatusStruct.sum.asBool)
  // def MMUPermissionCheckLoad(ptev: Bool, pteu: Bool): Bool = ptev && !(priviledgeMode === ModeU && !pteu) && !(priviledgeMode === ModeS && pteu && mstatusStruct.sum.asBool) && (pter || (mstatusStruct.mxr && ptex))
  // imem
  // val imemPtev = true.B
  // val imemPteu = true.B
  // val imemPtex = true.B
  // val imemReq = true.B
  // val imemPermissionCheckPassed = MMUPermissionCheck(imemPtev, imemPteu)
  // val hasInstrPageFault = imemReq && !(imemPermissionCheckPassed && imemPtex) 
  // assert(!hasInstrPageFault)

  // dmem
  // val dmemPtev = true.B
  // val dmemPteu = true.B
  // val dmemReq = true.B
  // val dmemPermissionCheckPassed = MMUPermissionCheck(dmemPtev, dmemPteu)
  // val dmemIsStore = true.B

  // val hasLoadPageFault  = dmemReq && !dmemIsStore && !(dmemPermissionCheckPassed) 
  // val hasStorePageFault = dmemReq &&  dmemIsStore && !(dmemPermissionCheckPassed) 
  // assert(!hasLoadPageFault)
  // assert(!hasStorePageFault)

  //TODO: Havn't test if io.dmemMMU.priviledgeMode is correct yet
  io.imemMMU.priviledgeMode := priviledgeMode
  io.dmemMMU.priviledgeMode := Mux(mstatusStruct.mprv.asBool, mstatusStruct.mpp, priviledgeMode)
  io.imemMMU.status_sum := mstatusStruct.sum.asBool
  io.dmemMMU.status_sum := mstatusStruct.sum.asBool
  io.imemMMU.status_mxr := DontCare
  io.dmemMMU.status_mxr := mstatusStruct.mxr.asBool

  val hasInstrPageFault = io.cfIn.exceptionVec(instrPageFault) && valid
  val hasLoadPageFault = io.dmemMMU.loadPF   
  val hasStorePageFault = io.dmemMMU.storePF 

  when(hasInstrPageFault || hasLoadPageFault || hasStorePageFault){
    val tval = Mux(hasInstrPageFault, io.cfIn.pc, io.dmemMMU.addr)
    when(priviledgeMode === ModeM){
      mtval := tval
    }.otherwise{
      stval := tval
    }
  }

  // Exception and Intr

  // interrupts
  
  val ideleg =  (mideleg & mip.asUInt)
  def priviledgedEnableDetect(x: Bool): Bool = Mux(x, ((priviledgeMode === ModeS) && mstatusStruct.ie.s) || (priviledgeMode < ModeS),
                                   ((priviledgeMode === ModeM) && mstatusStruct.ie.m) || (priviledgeMode < ModeM))

  val intrVecEnable = Wire(Vec(12, Bool()))
  intrVecEnable.zip(ideleg.asBools).map{case(x,y) => x := priviledgedEnableDetect(y)}
  val intrVec = mie(11,0) & mip.asUInt & intrVecEnable.asUInt
  BoringUtils.addSource(intrVec, "intrVecIDU")
  // val intrNO = PriorityEncoder(intrVec)
  
  val intrNO = IntPriority.foldRight(0.U)((i: Int, sum: UInt) => Mux(io.cfIn.intrVec(i), i.U, sum))
  // val intrNO = PriorityEncoder(io.cfIn.intrVec)
  val raiseIntr = io.cfIn.intrVec.asUInt.orR

  val mtip = WireInit(false.B)
  val meip = WireInit(false.B)
  BoringUtils.addSink(mtip, "mtip")
  BoringUtils.addSink(meip, "meip")
  mipWire.t.m := mtip
  mipWire.e.m := meip

  // exceptions

  // TODO: merge iduExceptionVec, csrExceptionVec as raiseExceptionVec
  val csrExceptionVec = Wire(Vec(16, Bool()))
  csrExceptionVec.map(_ := false.B)
  csrExceptionVec(ecallM) := priviledgeMode === ModeM && io.in.valid && isEcall
  csrExceptionVec(ecallS) := priviledgeMode === ModeS && io.in.valid && isEcall
  csrExceptionVec(ecallU) := priviledgeMode === ModeU && io.in.valid && isEcall
  // csrExceptionVec(instrPageFault) := hasInstrPageFault
  csrExceptionVec(illegalInstr) := isIllegalAddr && wen // Trigger an illegal instr exception when unimplemented csr is being read/written
  csrExceptionVec(loadPageFault) := hasLoadPageFault
  csrExceptionVec(storePageFault) := hasStorePageFault
  val iduExceptionVec = io.cfIn.exceptionVec
  val raiseExceptionVec = csrExceptionVec.asUInt() | iduExceptionVec.asUInt()
  val raiseException = raiseExceptionVec.orR
  val exceptionNO = ExcPriority.foldRight(0.U)((i: Int, sum: UInt) => Mux(raiseExceptionVec(i), i.U, sum))
  io.wenFix := raiseException

  val causeNO = (raiseIntr << (XLEN-1)) | Mux(raiseIntr, intrNO, exceptionNO)
  io.intrNO := Mux(raiseIntr, causeNO, 0.U)

  val raiseExceptionIntr = (raiseException || raiseIntr) && io.instrValid
  val retTarget = Wire(UInt(AddrBits.W))
  val trapTarget = Wire(UInt(AddrBits.W))
  io.redirect.valid := (valid && func === CSROpType.jmp) || raiseExceptionIntr || resetSatp
  io.redirect.target := Mux(resetSatp, io.cfIn.pnpc, Mux(raiseExceptionIntr, trapTarget, retTarget))

  Debug(){
    when(raiseExceptionIntr){
      printf("[CSR] int/exc: pc %x int (%d):%x exc: (%d):%x\n",io.cfIn.pc, intrNO, io.cfIn.intrVec.asUInt, exceptionNO, raiseExceptionVec.asUInt)
      printf("[MST] time %d pc %x mstatus %x mideleg %x medeleg %x mode %x\n", GTimer(), io.cfIn.pc, mstatus, mideleg , medeleg, priviledgeMode)
    }
    when(io.redirect.valid){
      printf("[CSR] redirect to %x\n", io.redirect.target)
    }
  }

  // Debug(false){
    // when(raiseExceptionIntr){
    //   printf("[CSR] raiseExceptionIntr!\n[CSR] int/exc: pc %x int (%d):%x exc: (%d):%x\n",io.cfIn.pc, intrNO, io.cfIn.intrVec.asUInt, exceptionNO, raiseExceptionVec.asUInt)
    //   printf("[MST] time %d pc %x mstatus %x mideleg %x medeleg %x mode %x\n", GTimer(), io.cfIn.pc, mstatus, mideleg , medeleg, priviledgeMode)
    // }

    // when(valid && isMret){
    //   printf("[CSR] Mret to %x!\n[CSR] int/exc: pc %x int (%d):%x exc: (%d):%x\n",retTarget, io.cfIn.pc, intrNO, io.cfIn.intrVec.asUInt, exceptionNO, raiseExceptionVec.asUInt)
    //   printf("[MST] time %d pc %x mstatus %x mideleg %x medeleg %x mode %x\n", GTimer(), io.cfIn.pc, mstatus, mideleg , medeleg, priviledgeMode)
    // }

    // when(valid && isSret){
    //   printf("[CSR] Sret to %x!\n[CSR] int/exc: pc %x int (%d):%x exc: (%d):%x\n",retTarget, io.cfIn.pc, intrNO, io.cfIn.intrVec.asUInt, exceptionNO, raiseExceptionVec.asUInt)
    //   printf("[MST] time %d pc %x mstatus %x mideleg %x medeleg %x mode %x\n", GTimer(), io.cfIn.pc, mstatus, mideleg , medeleg, priviledgeMode)
    // }
    //printf("[CSR] Red(%d, %x) raiseExcepIntr:%d valid:%d instrValid:%x \n", io.redirect.valid, io.redirect.target, raiseExceptionIntr, valid, io.instrValid)
  // }

  // Branch control

  val deleg = Mux(raiseIntr, mideleg , medeleg)
  // val delegS = ((deleg & (1 << (causeNO & 0xf))) != 0) && (priviledgeMode < ModeM);
  val delegS = (deleg(causeNO(3,0))) && (priviledgeMode < ModeM)

  ret := isMret || isSret || isUret
  trapTarget := Mux(delegS, stvec, mtvec)
  retTarget := DontCare
  // TODO redirect target
  // val illegalEret = TODO

  when (valid && isMret) {
    val mstatusOld = WireInit(mstatus.asTypeOf(new MstatusStruct))
    val mstatusNew = WireInit(mstatus.asTypeOf(new MstatusStruct))
    // mstatusNew.mpp.m := ModeU //TODO: add mode U
    mstatusNew.ie.m := mstatusOld.pie.m
    priviledgeMode := mstatusOld.mpp
    mstatusNew.pie.m := true.B
    mstatusNew.mpp := ModeU
    mstatus := mstatusNew.asUInt
    lr := false.B
    retTarget := mepc
  }

  when (valid && isSret) {
    val mstatusOld = WireInit(mstatus.asTypeOf(new MstatusStruct))
    val mstatusNew = WireInit(mstatus.asTypeOf(new MstatusStruct))
    // mstatusNew.mpp.m := ModeU //TODO: add mode U
    mstatusNew.ie.s := mstatusOld.pie.s
    priviledgeMode := Cat(0.U(1.W), mstatusOld.spp)
    mstatusNew.pie.s := true.B
    mstatusNew.spp := ModeU
    mstatus := mstatusNew.asUInt
    lr := false.B
    retTarget := sepc
  }

  when (valid && isUret) {
    val mstatusOld = WireInit(mstatus.asTypeOf(new MstatusStruct))
    val mstatusNew = WireInit(mstatus.asTypeOf(new MstatusStruct))
    // mstatusNew.mpp.m := ModeU //TODO: add mode U
    mstatusNew.ie.u := mstatusOld.pie.u
    priviledgeMode := ModeU
    mstatusNew.pie.u := true.B
    mstatus := mstatusNew.asUInt
    retTarget := uepc
  }

  when (raiseExceptionIntr) {
    val mstatusOld = WireInit(mstatus.asTypeOf(new MstatusStruct))
    val mstatusNew = WireInit(mstatus.asTypeOf(new MstatusStruct))

    when (delegS) {
      scause := causeNO
      sepc := io.cfIn.pc
      mstatusNew.spp := priviledgeMode
      mstatusNew.pie.s := mstatusOld.ie.s
      mstatusNew.ie.s := false.B
      priviledgeMode := ModeS
      when(causeNO =/= instrPageFault.U && causeNO =/= loadPageFault.U && causeNO =/= storePageFault.U){stval := 0.U} // TODO: should not use =/=
      // printf("[*] mstatusNew.spp %x\n", mstatusNew.spp)
      // trapTarget := stvec
    }.otherwise {
      mcause := causeNO
      mepc := io.cfIn.pc
      mstatusNew.mpp := priviledgeMode
      mstatusNew.pie.m := mstatusOld.ie.m
      mstatusNew.ie.m := false.B
      priviledgeMode := ModeM
      when(causeNO =/= instrPageFault.U && causeNO =/= loadPageFault.U && causeNO =/= storePageFault.U){mtval := 0.U} // TODO: should not use =/=
      // trapTarget := mtvec
    }
    // mstatusNew.pie.m := LookupTree(priviledgeMode, List(
    //   ModeM -> mstatusOld.ie.m,
    //   ModeH -> mstatusOld.ie.h, //ERROR
    //   ModeS -> mstatusOld.ie.s,
    //   ModeU -> mstatusOld.ie.u
    // ))

    mstatus := mstatusNew.asUInt
  }

  io.in.ready := true.B
  io.out.valid := valid

  Debug(false) {
    printf("[CSR2] Red(%d, %x) raiseExcepIntr:%d isSret:%d retTarget:%x sepc:%x delegs:%d deleg:%x cfInpc:%x valid:%d instrValid:%x \n", io.redirect.valid, io.redirect.target, raiseExceptionIntr, isSret, retTarget, sepc, delegS, deleg, io.cfIn.pc, valid, io.instrValid)
  }

  Debug(false) {
    when(raiseExceptionIntr && delegS ) {
      printf("[CSR2] Red(%d, %x) raiseExcepIntr:%d isSret:%d retTarget:%x sepc:%x delegs:%d deleg:%x cfInpc:%x valid:%d instrValid:%x \n", io.redirect.valid, io.redirect.target, raiseExceptionIntr, isSret, retTarget, sepc, delegS, deleg, io.cfIn.pc, valid, io.instrValid)
      printf("[CSR3] sepc is writen!!! pc:%x time:%d\n", io.cfIn.pc, GTimer())
    }
  }

  // perfcnt

  val perfCntList = Map(
    "Mcycle"      -> (0xb00, "perfCntCondMcycle"     ),
    "Minstret"    -> (0xb02, "perfCntCondMinstret"   ),
    "MimemStall"  -> (0xb03, "perfCntCondMimemStall" ),
    "MaluInstr"   -> (0xb04, "perfCntCondMaluInstr"  ),
    "MbruInstr"   -> (0xb05, "perfCntCondMbruInstr"  ),
    "MlsuInstr"   -> (0xb06, "perfCntCondMlsuInstr"  ),
    "MmduInstr"   -> (0xb07, "perfCntCondMmduInstr"  ),
    "McsrInstr"   -> (0xb08, "perfCntCondMcsrInstr"  ),
    "MloadInstr"  -> (0xb09, "perfCntCondMloadInstr" ),
    "MloadStall"  -> (0xb0a, "perfCntCondMloadStall" ),
    "MstoreStall" -> (0xb0b, "perfCntCondMstoreStall"),
    "MmmioInstr"  -> (0xb0c, "perfCntCondMmmioInstr" ),
    "MicacheHit"  -> (0xb0d, "perfCntCondMicacheHit" ),
    "MdcacheHit"  -> (0xb0e, "perfCntCondMdcacheHit" ),
    "MmulInstr"   -> (0xb0f, "perfCntCondMmulInstr"  ),
    "MifuFlush"   -> (0xb10, "perfCntCondMifuFlush"  ),
    "MrawStall"   -> (0xb11, "perfCntCondMrawStall"  ),
    "MexuBusy"    -> (0xb12, "perfCntCondMexuBusy"   ),
    "MbpBRight"   -> (0xb13, "MbpBRight"             ),
    "MbpBWrong"   -> (0xb14, "MbpBWrong"             ),
    "MbpJRight"   -> (0xb15, "MbpJRight"             ),
    "MbpJWrong"   -> (0xb16, "MbpJWrong"             ),
    "MbpIRight"   -> (0xb17, "MbpIRight"             ),
    "MbpIWrong"   -> (0xb18, "MbpIWrong"             ),
    "MbpRRight"   -> (0xb19, "MbpRRight"             ),
    "MbpRWrong"   -> (0xb1a, "MbpRWrong"             ),
    "Custom1"     -> (0xb1b, "Custom1"             ),
    "Custom2"     -> (0xb1c, "Custom2"             ),
    "Custom3"     -> (0xb1d, "Custom3"             ),
    "Custom4"     -> (0xb1e, "Custom4"             ),
    "Custom5"     -> (0xb1f, "Custom5"             ),
    "Custom6"     -> (0xb20, "Custom6"             ),
    "Custom7"     -> (0xb21, "Custom7"             ),
    "Custom8"     -> (0xb22, "Custom8"             )
  )

  val perfCntCond = List.fill(0x80)(WireInit(false.B))
  (perfCnts zip perfCntCond).map { case (c, e) => { when (e) { c := c + 1.U } } }

  BoringUtils.addSource(WireInit(true.B), "perfCntCondMcycle")
  perfCntList.map { case (name, (addr, boringId)) => {
    BoringUtils.addSink(perfCntCond(addr & 0x7f), boringId)
    if (!hasPerfCnt) {
      // do not enable perfcnts except for Mcycle and Minstret
      if (addr != perfCntList("Mcycle")._1 && addr != perfCntList("Minstret")._1) {
        perfCntCond(addr & 0x7f) := false.B
      }
    }
  }}

  val nooptrap = WireInit(false.B)
  BoringUtils.addSink(nooptrap, "nooptrap")
  def readWithScala(addr: Int): UInt = mapping(addr)._1

  if (!p.FPGAPlatform) {
    // to monitor
    BoringUtils.addSource(readWithScala(perfCntList("Mcycle")._1), "simCycleCnt")
    BoringUtils.addSource(readWithScala(perfCntList("Minstret")._1), "simInstrCnt")

    // display all perfcnt when nooptrap is executed
    when (nooptrap) {
      printf("======== PerfCnt =========\n")
      perfCntList.toSeq.sortBy(_._2._1).map { case (name, (addr, boringId)) =>
        printf("%d <- " + name + "\n", readWithScala(addr)) }
    }

    // for differential testing
    BoringUtils.addSource(RegNext(priviledgeMode), "difftestMode")
    BoringUtils.addSource(RegNext(mstatus), "difftestMstatus")
    BoringUtils.addSource(RegNext(mstatus & sstatusRmask), "difftestSstatus")
    BoringUtils.addSource(RegNext(mepc), "difftestMepc")
    BoringUtils.addSource(RegNext(sepc), "difftestSepc")
    BoringUtils.addSource(RegNext(mcause), "difftestMcause")
    BoringUtils.addSource(RegNext(scause), "difftestScause")
  } else {
    BoringUtils.addSource(readWithScala(perfCntList("Minstret")._1), "ilaInstrCnt")
  }
<<<<<<< HEAD

  // for differential testing  
  if (!p.FPGAPlatform) {
    BoringUtils.addSource(RegNext(priviledgeMode), "difftestMode")
    BoringUtils.addSource(RegNext(mstatus), "difftestMstatus")
    BoringUtils.addSource(RegNext(mstatus & sstatusRmask), "difftestSstatus") 
    BoringUtils.addSource(RegNext(mepc), "difftestMepc")
    BoringUtils.addSource(RegNext(sepc), "difftestSepc")
    BoringUtils.addSource(RegNext(mcause), "difftestMcause")
    BoringUtils.addSource(RegNext(scause), "difftestScause")
  }
=======
>>>>>>> 87557494
}<|MERGE_RESOLUTION|>--- conflicted
+++ resolved
@@ -767,18 +767,4 @@
   } else {
     BoringUtils.addSource(readWithScala(perfCntList("Minstret")._1), "ilaInstrCnt")
   }
-<<<<<<< HEAD
-
-  // for differential testing  
-  if (!p.FPGAPlatform) {
-    BoringUtils.addSource(RegNext(priviledgeMode), "difftestMode")
-    BoringUtils.addSource(RegNext(mstatus), "difftestMstatus")
-    BoringUtils.addSource(RegNext(mstatus & sstatusRmask), "difftestSstatus") 
-    BoringUtils.addSource(RegNext(mepc), "difftestMepc")
-    BoringUtils.addSource(RegNext(sepc), "difftestSepc")
-    BoringUtils.addSource(RegNext(mcause), "difftestMcause")
-    BoringUtils.addSource(RegNext(scause), "difftestScause")
-  }
-=======
->>>>>>> 87557494
 }