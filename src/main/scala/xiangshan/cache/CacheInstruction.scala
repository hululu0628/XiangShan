--- conflicted
+++ resolved
@@ -141,17 +141,8 @@
   val io = IO(new Bundle {
     val csr = new L1CacheToCsrIO
     val cache = new L1CacheInnerOpIO
-<<<<<<< HEAD
     val cache_req_dup = Vec(11, Valid(new CacheCtrlReqInfo))
     val cacheOp_req_bits_opCode_dup = Output(Vec(11, UInt(XLEN.W)))
-=======
-    val cache_req_dup_0 = Valid(new CacheCtrlReqInfo)
-    val cache_req_dup_1 = Valid(new CacheCtrlReqInfo)
-    val cache_req_dup_2 = Valid(new CacheCtrlReqInfo)
-    val cache_req_dup_3 = Valid(new CacheCtrlReqInfo)
-    val cacheOp_req_bits_opCode_dup_0 = Output(UInt(XLEN.W))
-    val cacheOp_req_bits_opCode_dup_1 = Output(UInt(XLEN.W))
->>>>>>> 4d59137b
     val error = Flipped(new L1CacheErrorInfo)
   })
 
@@ -165,15 +156,9 @@
   val data_transfer_cnt = RegInit(0.U(log2Up(maxDataRowSupport).W))
 
   // Translate CSR write to cache op
-<<<<<<< HEAD
-  val translated_cache_req = Reg(new CacheCtrlReqInfo)
-  val translated_cache_req_opCode_dup = Reg(Vec(11, UInt(XLEN.W)))
-=======
   val translated_cache_req                  = Reg(new CacheCtrlReqInfo)
-  val translated_cache_req_opCode_dup_vec   = Reg(Vec(4, UInt(XLEN.W)))
-  val translated_cache_req_bank_num_dup_vec = Reg(Vec(4, UInt(XLEN.W)))
-  
->>>>>>> 4d59137b
+  val translated_cache_req_opCode_dup_vec   = Reg(Vec(11, UInt(XLEN.W)))
+  val translated_cache_req_bank_num_dup_vec = Reg(Vec(11, UInt(XLEN.W)))
   println("Cache op decoder (" + decoder_name + "):")
   println("  Id " + id)
   // CacheInsRegisterList.map{case (name, attribute) => {
@@ -195,11 +180,7 @@
   }
 
   update_cache_req_when_write("CACHE_OP", translated_cache_req.opCode)
-<<<<<<< HEAD
-  translated_cache_req_opCode_dup.map(dup => update_cache_req_when_write("CACHE_OP", dup))
-=======
   translated_cache_req_opCode_dup_vec.map(dup => update_cache_req_when_write("CACHE_OP", dup))
->>>>>>> 4d59137b
   update_cache_req_when_write("CACHE_LEVEL", translated_cache_req.level)
   update_cache_req_when_write("CACHE_WAY", translated_cache_req.wayNum)
   update_cache_req_when_write("CACHE_IDX", translated_cache_req.index)
@@ -223,46 +204,21 @@
   }
 
   // Send cache op to cache
-<<<<<<< HEAD
   io.cache.req.valid := RegNext(cache_op_start)
-  io.cache_req_dup.map( dup => dup.valid := RegNext(cache_op_start) )
+  io.cache_req_dup.map(dup => dup.valid := RegNext(cache_op_start))
+
   io.cache.req.bits := translated_cache_req
-  io.cache_req_dup.map( dup => dup.bits := translated_cache_req )
-=======
-  io.cache.req.valid       := RegNext(cache_op_start)
-  io.cache_req_dup_0.valid := RegNext(cache_op_start)
-  io.cache_req_dup_1.valid := RegNext(cache_op_start)
-  io.cache_req_dup_2.valid := RegNext(cache_op_start)
-  io.cache_req_dup_3.valid := RegNext(cache_op_start)
-  
-  io.cache.req.bits := translated_cache_req
-  io.cache_req_dup_0.bits := translated_cache_req
-  io.cache_req_dup_1.bits := translated_cache_req
-  io.cache_req_dup_2.bits := translated_cache_req
-  io.cache_req_dup_3.bits := translated_cache_req
-
->>>>>>> 4d59137b
+  io.cache_req_dup.map(dup => dup.bits := translated_cache_req)
   when(io.cache.req.fire()){
     wait_cache_op_resp := true.B
   }
 
-<<<<<<< HEAD
-  io.cacheOp_req_bits_opCode_dup.zipWithIndex.map{ case (dup, i) => dup := translated_cache_req_opCode_dup(i) }
-=======
-  io.cacheOp_req_bits_opCode_dup_0 := translated_cache_req_opCode_dup_vec(0)
-  io.cacheOp_req_bits_opCode_dup_1 := translated_cache_req_opCode_dup_vec(1)
-
-  io.cache_req_dup_0.bits.opCode := translated_cache_req_opCode_dup_vec(0)
-  io.cache_req_dup_1.bits.opCode := translated_cache_req_opCode_dup_vec(1)
-  io.cache_req_dup_2.bits.opCode := translated_cache_req_opCode_dup_vec(2)
-  io.cache_req_dup_3.bits.opCode := translated_cache_req_opCode_dup_vec(3)
-  
-  io.cache_req_dup_0.bits.bank_num := translated_cache_req_bank_num_dup_vec(0)
-  io.cache_req_dup_1.bits.bank_num := translated_cache_req_bank_num_dup_vec(1)
-  io.cache_req_dup_2.bits.bank_num := translated_cache_req_bank_num_dup_vec(2)
-  io.cache_req_dup_3.bits.bank_num := translated_cache_req_bank_num_dup_vec(3)
-
->>>>>>> 4d59137b
+  io.cacheOp_req_bits_opCode_dup.zipWithIndex.map{case (dup, i) => dup := translated_cache_req_opCode_dup_vec(i)}
+
+  io.cache_req_dup.zipWithIndex.map{case (dup, i) => {
+    dup.bits.opCode := translated_cache_req_opCode_dup_vec(i)
+    dup.bits.bank_num := translated_cache_req_bank_num_dup_vec(i)
+  }}
 
   // Receive cache op resp from cache
   val raw_cache_resp = Reg(new CacheCtrlRespInfo)
@@ -292,13 +248,8 @@
   io.csr.update.w.valid := schedule_csr_op_resp_data || schedule_csr_op_resp_finish
   io.csr.update.w.bits := DontCare
 
-<<<<<<< HEAD
-  val isReadTagECC = WireInit(CacheInstrucion.isReadTagECC(translated_cache_req_opCode_dup(0)))
-  val isReadDataECC = WireInit(CacheInstrucion.isReadDataECC(translated_cache_req_opCode_dup(0)))
-=======
   val isReadTagECC = WireInit(CacheInstrucion.isReadTagECC(translated_cache_req_bank_num_dup_vec(0)))
   val isReadDataECC = WireInit(CacheInstrucion.isReadDataECC(translated_cache_req_bank_num_dup_vec(0)))
->>>>>>> 4d59137b
   val isReadTag = WireInit(CacheInstrucion.isReadTag(translated_cache_req.opCode))
   val isReadData = WireInit(CacheInstrucion.isReadData(translated_cache_req.opCode))
 
