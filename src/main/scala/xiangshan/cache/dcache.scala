--- conflicted
+++ resolved
@@ -58,12 +58,8 @@
   def get_beat(addr: UInt) = addr(blockOffBits - 1, beatOffBits)
   def get_tag(addr: UInt) = (addr >> untagBits).asUInt()
   def get_idx(addr: UInt) = addr(untagBits-1, blockOffBits)
-<<<<<<< HEAD
   def get_block(addr: UInt) = addr >> blockOffBits
   def get_block_addr(addr: UInt) = (addr >> blockOffBits) << blockOffBits
-=======
-  def get_block_addr(addr: UInt) = ((addr >> blockOffBits) << blockOffBits).asUInt()
->>>>>>> 48e3e39b
 
   def rowWords = rowBits/wordBits
   def doNarrowRead = DataBits * nWays % rowBits == 0
