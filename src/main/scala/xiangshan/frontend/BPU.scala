--- conflicted
+++ resolved
@@ -62,13 +62,9 @@
   val outLatch = RegEnable(io.out.bits, RegNext(io.in.pc.fire()))
 
   val s1Valid = RegInit(false.B)
-<<<<<<< HEAD
-  when (io.flush || io.in.pc.fire()) {
-=======
   when (io.flush) {
     s1Valid := true.B
   }.elsewhen (io.in.pc.fire()) {
->>>>>>> 4f26e83e
     s1Valid := true.B
   }.elsewhen (io.out.fire()) {
     s1Valid := false.B
@@ -429,11 +425,7 @@
   for (i <- PredictWidth - 1 to 0) {
     io.out.bits.instrValid(i) := (io.s3Taken && i.U <= jmpIdx || !io.s3Taken) && predecode.mask(i)
     if (i != (PredictWidth - 1)) {
-<<<<<<< HEAD
       when (!lateJump && !predecode.pd(i).isRVC && io.s3Taken && i.U <= jmpIdx) {
-=======
-      when (!lateJump && !predecode.isRVC(i) && io.s3Taken && i.U <= jmpIdx) {
->>>>>>> 4f26e83e
         io.out.bits.instrValid(i+1) := predecode.mask(i+1)
       }
     }
