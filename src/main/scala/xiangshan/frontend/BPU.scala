--- conflicted
+++ resolved
@@ -267,23 +267,14 @@
   // val callIdx = PriorityEncoder(calls)
   // val retIdx  = PriorityEncoder(rets)
   
-<<<<<<< HEAD
-  val brTakens = 
-    if (EnableBPD) {
-      brs & Reverse(Cat((0 until PredictWidth).map(i => tageTakens(i))))
-    } else {
-      brs & Reverse(Cat((0 until PredictWidth).map(i => bimTakens(i))))
-    }
-=======
   val brTakens = brs &
-    (if (EnableBPD) Reverse(Cat((0 until PredictWidth).map(i => tageValidTakens(i)))) else Reverse(Cat((0 until PredictWidth).map(i => bimTakens(i))))) &
+    (if (EnableBPD) Reverse(Cat((0 until PredictWidth).map(i => tageTakens(i)))) else Reverse(Cat((0 until PredictWidth).map(i => bimTakens(i))))) &
     (if (EnableLoop) ~loopResp.asUInt else Fill(PredictWidth, 1.U(1.W)))
     // if (EnableBPD) {
     //   brs & Reverse(Cat((0 until PredictWidth).map(i => tageValidTakens(i))))
     // } else {
     //   brs & Reverse(Cat((0 until PredictWidth).map(i => bimTakens(i))))
     // }
->>>>>>> 0e76b347
 
   // predict taken only if btb has a target, jal targets will be provided by IFU
   takens := VecInit((0 until PredictWidth).map(i => (brTakens(i) || jalrs(i)) && btbHits(i) || jals(i)))
