--- conflicted
+++ resolved
@@ -291,23 +291,6 @@
   val rasTopAddr = rasTop.retAddr
 
   // get the first taken branch/jal/call/jalr/ret in a fetch line
-<<<<<<< HEAD
-  // brTakenIdx/jalIdx/callIdx/jalrIdx/retIdx/jmpIdx is one-hot encoded.
-  // brNotTakenIdx indicates all the not-taken branches before the first jump instruction.
-  val brIdx = inLatch.btb.hits & Reverse(Cat(io.predecode.bits.fuOpTypes.map { t => ALUOpType.isBranch(t) }).asUInt) & io.predecode.bits.mask
-  val brTakenIdx = LowestBit(brIdx & inLatch.tage.takens.asUInt, FetchWidth)
-  val jalIdx = LowestBit(inLatch.btb.hits & Reverse(Cat(io.predecode.bits.fuOpTypes.map { t => t === JumpOpType.jal }).asUInt) & io.predecode.bits.mask, FetchWidth)
-  val callIdx = LowestBit(inLatch.btb.hits & io.predecode.bits.mask & Reverse(Cat(io.predecode.bits.fuOpTypes.map { t => t === JumpOpType.call }).asUInt), FetchWidth)
-  val jalrIdx = LowestBit(inLatch.jbtac.hitIdx & io.predecode.bits.mask & Reverse(Cat(io.predecode.bits.fuOpTypes.map { t => t === JumpOpType.jalr }).asUInt), FetchWidth)
-  val retIdx = LowestBit(io.predecode.bits.mask & Reverse(Cat(io.predecode.bits.fuOpTypes.map { t => t === JumpOpType.ret }).asUInt), FetchWidth)
-
-  val jmpIdx = if (EnableRAS) LowestBit(brTakenIdx | jalIdx | callIdx | jalrIdx | retIdx, FetchWidth) 
-               else LowestBit(brTakenIdx | jalIdx | callIdx | jalrIdx, FetchWidth)
-  val brNotTakenIdx = brIdx & ~inLatch.tage.takens.asUInt & LowerMask(jmpIdx, FetchWidth) & io.predecode.bits.mask
-
-
-  // io.out.bits.btbVictimWay := inLatch.btbPred.bits.btbVictimWay
-=======
   // brNotTakenIdx indicates all the not-taken branches before the first jump instruction
   val brs = inLatch.btb.hits & Reverse(Cat(io.predecode.bits.fuOpTypes.map { t => ALUOpType.isBranch(t) }).asUInt) & io.predecode.bits.mask
   val brTakenIdx = PriorityMux(brs & inLatch.tage.takens.asUInt, (0 until FetchWidth).map(_.U))
@@ -324,7 +307,7 @@
     val isJal = inLatch.btb.hits(i) && io.predecode.bits.fuOpTypes(i) === JumpOpType.jal && io.predecode.bits.mask(i)
     val isCall = inLatch.btb.hits(i) && io.predecode.bits.fuOpTypes(i) === JumpOpType.call && io.predecode.bits.mask(i)
     val isJalr = inLatch.jbtac.hitIdx(i) && io.predecode.bits.fuOpTypes(i) === JumpOpType.jalr && io.predecode.bits.mask(i)
-    val isRet = io.predecode.bits.fuOpTypes(i) === JumpOpType.ret && io.predecode.bits.mask(i)
+    val isRet = io.predecode.bits.fuOpTypes(i) === JumpOpType.ret && io.predecode.bits.mask(i) && EnableRAS.B
     when (isBrTaken || isJal || isCall || isJalr || isRet) {
       idx = i.U
       io.s3Taken := true.B
@@ -333,14 +316,7 @@
   jmpIdx := idx
   val brNotTakens = VecInit((0 until FetchWidth).map(i => brs(i) && ~inLatch.tage.takens(i) && i.U <= jmpIdx && io.predecode.bits.mask(i)))
 
-  io.out.bits.target := Mux(!io.s3Taken, inLatch.pc + (PopCount(io.predecode.bits.mask) << 2.U), // TODO: RVC
-    Mux(jmpIdx === retIdx, rasTopAddr,
-    Mux(jmpIdx === jalrIdx, inLatch.jbtac.target,
-    inLatch.btb.targets(jmpIdx))))
-  for (i <- 0 until FetchWidth) {
-    io.out.bits.instrValid(i) := ~io.s3Taken || i.U <= jmpIdx
-  }
->>>>>>> bf295659
+
   io.out.bits.predCtr := inLatch.btbPred.bits.predCtr
   io.out.bits.btbHitWay := inLatch.btbPred.bits.btbHitWay
   io.out.bits.tageMeta := inLatch.btbPred.bits.tageMeta
@@ -367,33 +343,23 @@
   io.out.bits.rasTopCtr := rasTop.ctr
 
   // flush BPU and redirect when target differs from the target predicted in Stage1
-<<<<<<< HEAD
-  val tToNt = inLatch.btbPred.bits.redirect && ~jmpIdx.orR.asBool
-  val ntToT = ~inLatch.btbPred.bits.redirect && jmpIdx.orR.asBool
+  val tToNt = inLatch.btbPred.bits.redirect && ~io.s3Taken
+  val ntToT = ~inLatch.btbPred.bits.redirect && io.s3Taken
   val dirDiffers = tToNt || ntToT
-  val tgtDiffers = inLatch.btbPred.bits.redirect && jmpIdx.orR.asBool && io.out.bits.target =/= inLatch.btbPred.bits.target
+  val tgtDiffers = inLatch.btbPred.bits.redirect && io.s3Taken && io.out.bits.target =/= inLatch.btbPred.bits.target
   io.out.bits.redirect := (if (EnableBPD) {dirDiffers || tgtDiffers} else false.B)
-  io.out.bits.target := Mux(jmpIdx === 0.U, inLatch.pc + (PopCount(io.predecode.bits.mask) << 2.U), // TODO: RVC
+  io.out.bits.target := Mux(!io.s3Taken, inLatch.pc + (PopCount(io.predecode.bits.mask) << 2.U), // TODO: RVC
     Mux(jmpIdx === retIdx, rasTopAddr,
     Mux(jmpIdx === jalrIdx, inLatch.jbtac.target,
-    PriorityMux(jmpIdx, inLatch.btb.targets))))
-  io.out.bits.instrValid := Mux(ntToT || tgtDiffers, LowerMask(jmpIdx, FetchWidth), io.predecode.bits.mask).asTypeOf(Vec(FetchWidth, Bool()))
-
-=======
-  io.out.bits.redirect := (if(EnableBPD) (inLatch.btbPred.bits.redirect ^ io.s3Taken ||
-    inLatch.btbPred.bits.redirect && io.s3Taken && io.out.bits.target =/= inLatch.btbPred.bits.target)
-    else false.B)
->>>>>>> bf295659
+    inLatch.btb.targets(jmpIdx))))
+  for (i <- 0 until FetchWidth) {
+    io.out.bits.instrValid(i) := (~(ntToT || tgtDiffers) || i.U <= jmpIdx) && io.predecode.mask(i)
+  }
   io.flushBPU := io.out.bits.redirect && io.out.valid
 
   // speculative update RAS
   val rasWrite = WireInit(0.U.asTypeOf(rasEntry()))
-<<<<<<< HEAD
-  val retAddr = inLatch.pc + (OHToUInt(callIdx) << 2.U) + 4.U
-  rasWrite.retAddr := retAddr
-=======
   rasWrite.retAddr := inLatch.pc + (callIdx << 2.U) + 4.U
->>>>>>> bf295659
   val allocNewEntry = rasWrite.retAddr =/= rasTopAddr
   rasWrite.ctr := Mux(allocNewEntry, 1.U, rasTop.ctr + 1.U)
   val rasWritePosition = Mux(allocNewEntry, sp.value + 1.U, sp.value)
