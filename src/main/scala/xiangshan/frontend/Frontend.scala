--- conflicted
+++ resolved
@@ -113,14 +113,10 @@
 
   //icache.io.missQueue.flush := ifu.io.ftqInter.fromFtq.redirect.valid || (ifu.io.ftqInter.toFtq.pdWb.valid && ifu.io.ftqInter.toFtq.pdWb.bits.misOffset.valid)
 
-<<<<<<< HEAD
-  icache.io.csr.distribute_csr <> io.csrCtrl.distribute_csr
-  icache.io.csr.update <> io.csrUpdate
-  icache.io.hartid <> io.hartid
-=======
   icache.io.csr.distribute_csr <> csrCtrl.distribute_csr
   io.csrUpdate := RegNext(icache.io.csr.update)
->>>>>>> bd1f1bf3
+
+  icache.io.hartid <> io.hartid
 
   //IFU-Ibuffer
   ifu.io.toIbuffer    <> ibuffer.io.in
