--- conflicted
+++ resolved
@@ -200,13 +200,7 @@
   }
   val instrHungry = afterInit && (validEntries === 0.U) && !headBubble
 
-<<<<<<< HEAD
-  XSPerfAccumulate("utilization", validEntries)
+  QueuePerf(IBufSize, validEntries, !allowEnq)
   XSPerfAccumulate("flush", io.flush)
   XSPerfAccumulate("hungry", instrHungry)
-=======
-  QueuePerf(IBufSize, validEntries, !allowEnq)
-  XSPerf("flush", io.flush)
-  XSPerf("hungry", instrHungry)
->>>>>>> f5089e26
 }