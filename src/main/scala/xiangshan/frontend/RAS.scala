--- conflicted
+++ resolved
@@ -214,23 +214,6 @@
   val s2_is_jalr_dup = s2_full_pred.map(_.is_jalr)
   val s2_is_ret_dup = s2_full_pred.map(_.is_ret)
   // assert(is_jalr && is_ret || !is_ret)
-<<<<<<< HEAD
-  when(s2_is_ret && io.ctrl.ras_enable) {
-    s2_jalr_target := spec_top_addr
-    // FIXME: should use s1 globally
-  }
-  s2_last_target_out := Mux(s2_is_jalr, s2_jalr_target, s2_last_target_in)
-
-  val s3_top = RegEnable(spec_ras.top, io.s2_fire)
-  val s3_sp = RegEnable(spec_ras.sp, io.s2_fire)
-  val s3_spec_new_addr = RegEnable(s2_spec_new_addr, io.s2_fire)
-
-  val s3_jalr_target = io.out.resp.s3.full_pred.jalr_target
-  val s3_last_target_in = io.in.bits.resp_in(0).s3.full_pred.targets.last
-  val s3_last_target_out = io.out.resp.s3.full_pred.targets.last
-  val s3_is_jalr = io.in.bits.resp_in(0).s3.full_pred.is_jalr
-  val s3_is_ret = io.in.bits.resp_in(0).s3.full_pred.is_ret
-=======
   val ras_enable_dup = dup(RegNext(io.ctrl.ras_enable))
   for (ras_enable & s2_is_ret & s2_jalr_target <-
     ras_enable_dup zip s2_is_ret_dup zip s2_jalr_target_dup) {
@@ -243,7 +226,7 @@
     s2_last_target_out_dup zip s2_is_jalr_dup zip s2_jalr_target_dup zip s2_last_target_in_dup) {
       s2_lto := Mux(s2_is_jalr, s2_jalr_target, s2_lti)
     }
-  
+
   val s3_top_dup = io.s2_fire.map(f => RegEnable(spec_ras.top, f))
   val s3_sp = RegEnable(spec_ras.sp, io.s2_fire(2))
   val s3_spec_new_addr = RegEnable(s2_spec_new_addr, io.s2_fire(2))
@@ -254,7 +237,6 @@
   val s3_last_target_out_dup = io.out.s3.full_pred.map(_.targets.last)
   val s3_is_jalr_dup = s3_full_pred.map(_.is_jalr)
   val s3_is_ret_dup = s3_full_pred.map(_.is_ret)
->>>>>>> d69cb4be
   // assert(is_jalr && is_ret || !is_ret)
 
   for (ras_enable & s3_is_ret & s3_jalr_target & s3_top <-
