package xiangshan.backend

import chisel3._
import chisel3.util._
import chisel3.util.experimental.BoringUtils
import xiangshan._
import xiangshan.backend.decode.{DecodeBuffer, DecodeStage}
import xiangshan.backend.rename.Rename
import xiangshan.backend.brq.Brq
import xiangshan.backend.dispatch.Dispatch
import xiangshan.backend.exu._
import xiangshan.backend.fu.FunctionUnit
import xiangshan.backend.issue.{IssueQueue, ReservationStation}
import xiangshan.backend.regfile.{Regfile, RfWritePort}
import xiangshan.backend.roq.Roq
import xiangshan.mem._
import utils._

/** Backend Pipeline:
  * Decode -> Rename -> Dispatch-1 -> Dispatch-2 -> Issue -> Exe
  */
class Backend extends XSModule
  with NeedImpl {
  val io = IO(new Bundle {
    val frontend = Flipped(new FrontendToBackendIO)
    val mem = Flipped(new MemToBackendIO)
  })
  val timer = GTimer()

  val aluExeUnits =Array.tabulate(exuParameters.AluCnt)(_ => Module(new AluExeUnit))
  val jmpExeUnit = Module(new JmpExeUnit)
  val mulExeUnits = Array.tabulate(exuParameters.MulCnt)(_ => Module(new MulExeUnit))
  val mduExeUnits = Array.tabulate(exuParameters.MduCnt)(_ => Module(new MulDivExeUnit))
  // val fmacExeUnits = Array.tabulate(exuParameters.FmacCnt)(_ => Module(new Fmac))
  // val fmiscExeUnits = Array.tabulate(exuParameters.FmiscCnt)(_ => Module(new Fmisc))
  // val fmiscDivSqrtExeUnits = Array.tabulate(exuParameters.FmiscDivSqrtCnt)(_ => Module(new FmiscDivSqrt))
  val exeUnits = jmpExeUnit +: (aluExeUnits ++ mulExeUnits ++ mduExeUnits)
  exeUnits.foreach(exe => {
    exe.io.exception := DontCare
    exe.io.dmem := DontCare
    exe.io.mcommit := DontCare
  })

  val decode = Module(new DecodeStage)
  val brq = Module(new Brq)
  val decBuf = Module(new DecodeBuffer)
  val rename = Module(new Rename)
  val dispatch = Module(new Dispatch)
  val roq = Module(new Roq)
  val intRf = Module(new Regfile(
    numReadPorts = NRIntReadPorts,
    numWirtePorts = NRIntWritePorts,
    hasZero = true
  ))
  val fpRf = Module(new Regfile(
    numReadPorts = NRFpReadPorts,
    numWirtePorts = NRFpWritePorts,
    hasZero = false
  ))

  // backend redirect, flush pipeline
  val redirect = Mux(
    roq.io.redirect.valid,
    roq.io.redirect,
    Mux(
      brq.io.redirect.valid,
      brq.io.redirect,
      io.mem.replayAll
    )
  )

  io.frontend.redirect := redirect
  io.frontend.redirect.valid := redirect.valid && !redirect.bits.isReplay

  val memConfigs =
    Seq.fill(exuParameters.LduCnt)(Exu.ldExeUnitCfg) ++
    Seq.fill(exuParameters.StuCnt)(Exu.stExeUnitCfg)

  val exuConfigs = exeUnits.map(_.config) ++ memConfigs

  val exeWbReqs = exeUnits.map(_.io.out) ++ io.mem.ldout ++ io.mem.stout

  def needWakeup(cfg: ExuConfig): Boolean =
    (cfg.readIntRf && cfg.writeIntRf) || (cfg.readFpRf && cfg.writeFpRf)

  def needData(a: ExuConfig, b: ExuConfig): Boolean =
    (a.readIntRf && b.writeIntRf) || (a.readFpRf && b.writeFpRf)


  val reservedStations = exuConfigs.zipWithIndex.map({ case (cfg, i) =>
    val wakeUpDateVec = exuConfigs.zip(exeWbReqs).filter(x => needData(cfg, x._1)).map(_._2)
    val bypassCnt = exuConfigs.count(c => c.enableBypass && needData(cfg, c))

    println(s"exu:${cfg.name} wakeupCnt:${wakeUpDateVec.length} bypassCnt:$bypassCnt")

    val rs = Module(new ReservationStation(
      cfg, wakeUpDateVec.length, bypassCnt, cfg.enableBypass, fifo = false
    ))
    rs.io.redirect <> redirect
    rs.io.numExist <> dispatch.io.numExist(i)
    rs.io.enqCtrl <> dispatch.io.enqIQCtrl(i)
    rs.io.enqData <> dispatch.io.enqIQData(i)
    for(
      (wakeUpPort, exuOut) <-
        rs.io.wakeUpPorts.zip(wakeUpDateVec)
    ){
      wakeUpPort.bits := exuOut.bits
      wakeUpPort.valid := exuOut.valid
    }

<<<<<<< HEAD
      exu.io.in <> rs.io.deq
      exu.io.in.bits.uop.debugInfo.issueTime := timer
      exu.io.redirect <> redirect
      rs
    })
=======
    cfg match {
      case Exu.ldExeUnitCfg =>
      case Exu.stExeUnitCfg =>
      case otherCfg =>
        exeUnits(i).io.in <> rs.io.deq
        exeUnits(i).io.redirect <> redirect
        rs.io.tlbFeedback := DontCare
    }

    rs
  })
>>>>>>> 3011a3d0

  for(rs <- reservedStations){
    rs.io.bypassUops <> reservedStations.
      filter(x => x.enableBypass && needData(rs.exuCfg, x.exuCfg)).
      map(_.io.selectedUop)

    val bypassDataVec = exuConfigs.zip(exeWbReqs).
      filter(x => x._1.enableBypass && needData(rs.exuCfg, x._1)).map(_._2)

    for(i <- bypassDataVec.indices){
      rs.io.bypassData(i).valid := bypassDataVec(i).valid
      rs.io.bypassData(i).bits := bypassDataVec(i).bits
    }
  }

  io.mem.commits <> roq.io.commits
  io.mem.roqDeqPtr := roq.io.roqDeqPtr
<<<<<<< HEAD
  io.mem.ldin <> issueQueues.filter(_.exuCfg == Exu.ldExeUnitCfg).map(_.io.deq)
  io.mem.ldin.map(_.bits.uop.debugInfo.issueTime := timer)
  io.mem.stin <> issueQueues.filter(_.exuCfg == Exu.stExeUnitCfg).map(_.io.deq)
  io.mem.stin.map(_.bits.uop.debugInfo.issueTime := timer)
=======
  io.mem.ldin <> reservedStations.filter(_.exuCfg == Exu.ldExeUnitCfg).map(_.io.deq)
  io.mem.stin <> reservedStations.filter(_.exuCfg == Exu.stExeUnitCfg).map(_.io.deq)
  io.mem.tlbFeedback <> reservedStations.filter(_.exuCfg == Exu.ldExeUnitCfg).map(_.io.tlbFeedback) ++ reservedStations.filter(_.exuCfg == Exu.stExeUnitCfg).map(_.io.tlbFeedback)
>>>>>>> 3011a3d0
  jmpExeUnit.io.exception.valid := roq.io.redirect.valid && roq.io.redirect.bits.isException
  jmpExeUnit.io.exception.bits := roq.io.exception

  io.frontend.outOfOrderBrInfo <> brq.io.outOfOrderBrInfo
  io.frontend.inOrderBrInfo <> brq.io.inOrderBrInfo

  decode.io.in <> io.frontend.cfVec
  brq.io.roqRedirect <> roq.io.redirect
  brq.io.memRedirect <> io.mem.replayAll
  brq.io.bcommit := roq.io.bcommit
  brq.io.enqReqs <> decode.io.toBrq
  for ((x, y) <- brq.io.exuRedirect.zip(exeUnits.filter(_.config.hasRedirect))) {
    x.bits := y.io.out.bits
    x.valid := y.io.out.fire() && y.io.out.bits.redirectValid
  }
  decode.io.brTags <> brq.io.brTags
  decBuf.io.isWalking := Cat(roq.io.commits.map(c => c.valid && c.bits.isWalk)).orR // TODO: opt this
  decBuf.io.redirect <> redirect
  decBuf.io.in <> decode.io.out

  rename.io.redirect <> redirect
  rename.io.roqCommits <> roq.io.commits
  rename.io.in <> decBuf.io.out
  rename.io.intRfReadAddr <> dispatch.io.readIntRf.map(_.addr) ++ dispatch.io.memIntRf.map(_.addr)
  rename.io.intPregRdy <> dispatch.io.intPregRdy ++ dispatch.io.intMemRegRdy
  rename.io.fpRfReadAddr <> dispatch.io.readFpRf.map(_.addr) ++ dispatch.io.memFpRf.map(_.addr)
  rename.io.fpPregRdy <> dispatch.io.fpPregRdy ++ dispatch.io.fpMemRegRdy
  rename.io.replayPregReq <> dispatch.io.replayPregReq
  dispatch.io.redirect <> redirect
  dispatch.io.fromRename <> rename.io.out
  dispatch.io.fromRename.foreach(_.bits.debugInfo.renameTime := timer)

  roq.io.memRedirect <> io.mem.replayAll
  roq.io.brqRedirect <> brq.io.redirect
  roq.io.dp1Req <> dispatch.io.toRoq
  roq.io.dp1Req.foreach(_.bits.debugInfo.dispatchTime := timer)
  dispatch.io.roqIdxs <> roq.io.roqIdxs
  io.mem.dp1Req <> dispatch.io.toLsroq
  dispatch.io.lsIdxs <> io.mem.lsIdxs
  dispatch.io.dequeueRoqIndex.valid := roq.io.commitRoqIndex.valid || io.mem.oldestStore.valid
  // store writeback must be after commit roqIdx
  dispatch.io.dequeueRoqIndex.bits := Mux(io.mem.oldestStore.valid, io.mem.oldestStore.bits, roq.io.commitRoqIndex.bits)


  intRf.io.readPorts <> dispatch.io.readIntRf ++ dispatch.io.memIntRf
  fpRf.io.readPorts <> dispatch.io.readFpRf ++ dispatch.io.memFpRf

  io.mem.redirect <> redirect

  val wbu = Module(new Wbu(exuConfigs))
  wbu.io.in <> exeWbReqs

  val wbIntResults = wbu.io.toIntRf
  val wbFpResults = wbu.io.toFpRf

  def exuOutToRfWrite(x: Valid[ExuOutput]): RfWritePort = {
    val rfWrite = Wire(new RfWritePort)
    rfWrite.wen := x.valid
    rfWrite.addr := x.bits.uop.pdest
    rfWrite.data := x.bits.data
    rfWrite
  }
  intRf.io.writePorts <> wbIntResults.map(exuOutToRfWrite)
  fpRf.io.writePorts <> wbFpResults.map(exuOutToRfWrite)

  rename.io.wbIntResults <> wbIntResults
  rename.io.wbFpResults <> wbFpResults

  roq.io.exeWbResults.take(exeWbReqs.length).zip(wbu.io.toRoq).foreach(x => x._1 := x._2)
  roq.io.exeWbResults.last := brq.io.out
  roq.io.exeWbResults.foreach(_.bits.uop.debugInfo.writebackTime := timer)

  val commitTime = timer
  val renameToCommit = roq.io.commits.map(c => Mux(c.valid && !c.bits.isWalk, timer - c.bits.uop.debugInfo.renameTime, 0.U)).reduce(_ + _)
  val dispatchToCommit = roq.io.commits.map(c => Mux(c.valid && !c.bits.isWalk, timer - c.bits.uop.debugInfo.dispatchTime, 0.U)).reduce(_ + _)
  val issueToCommit = roq.io.commits.map(c => Mux(c.valid && !c.bits.isWalk, timer - c.bits.uop.debugInfo.issueTime, 0.U)).reduce(_ + _)
  val writebackToCommit = roq.io.commits.map(c => Mux(c.valid && !c.bits.isWalk, timer - c.bits.uop.debugInfo.writebackTime, 0.U)).reduce(_ + _)
  val loadIssueToCommit = roq.io.commits.map(c => Mux(c.valid && !c.bits.isWalk && c.bits.uop.ctrl.commitType === CommitType.LOAD, timer - c.bits.uop.debugInfo.issueTime, 0.U)).reduce(_ + _)
  val loadIssueToWriteback = roq.io.commits.map(c => Mux(c.valid && !c.bits.isWalk && c.bits.uop.ctrl.commitType === CommitType.LOAD, c.bits.uop.debugInfo.writebackTime - c.bits.uop.debugInfo.issueTime, 0.U)).reduce(_ + _)
  val storeIssueToCommit = roq.io.commits.map(c => Mux(c.valid && !c.bits.isWalk && c.bits.uop.ctrl.commitType === CommitType.STORE, timer - c.bits.uop.debugInfo.issueTime, 0.U)).reduce(_ + _)
  val storeIssueToWriteback = roq.io.commits.map(c => Mux(c.valid && !c.bits.isWalk && c.bits.uop.ctrl.commitType === CommitType.STORE, c.bits.uop.debugInfo.writebackTime - c.bits.uop.debugInfo.issueTime, 0.U)).reduce(_ + _)

  XSPerf("renameToCommit", renameToCommit)
  XSPerf("dispatchToCommit", dispatchToCommit)
  XSPerf("issueToCommit", issueToCommit)
  XSPerf("writebackToCommit", writebackToCommit)
  XSPerf("loadIssueToCommit", loadIssueToCommit)
  XSPerf("loadIssueToWriteback", loadIssueToWriteback)
  XSPerf("storeIssueToCommit", storeIssueToCommit)
  XSPerf("storeIssueToWriteback", storeIssueToWriteback)

  // TODO: Remove sink and source
  val tmp = WireInit(0.U)
  val sinks = Array[String](
    "DTLBFINISH",
    "DTLBPF",
    "DTLBENABLE",
    "perfCntCondMdcacheLoss",
    "perfCntCondMl2cacheLoss",
    "perfCntCondMdcacheHit",
    "lsuMMIO",
    "perfCntCondMl2cacheHit",
    "perfCntCondMl2cacheReq",
    "mtip",
    "perfCntCondMdcacheReq",
    "meip"
  )
  for (s <- sinks) {
    BoringUtils.addSink(tmp, s)
  }

  val debugIntReg, debugFpReg = WireInit(VecInit(Seq.fill(32)(0.U(XLEN.W))))
  BoringUtils.addSink(debugIntReg, "DEBUG_INT_ARCH_REG")
  BoringUtils.addSink(debugFpReg, "DEBUG_FP_ARCH_REG")
  val debugArchReg = WireInit(VecInit(debugIntReg ++ debugFpReg))
  if (!env.FPGAPlatform) {
    BoringUtils.addSource(debugArchReg, "difftestRegs")
  }

}<|MERGE_RESOLUTION|>--- conflicted
+++ resolved
@@ -108,25 +108,18 @@
       wakeUpPort.valid := exuOut.valid
     }
 
-<<<<<<< HEAD
-      exu.io.in <> rs.io.deq
-      exu.io.in.bits.uop.debugInfo.issueTime := timer
-      exu.io.redirect <> redirect
-      rs
-    })
-=======
     cfg match {
       case Exu.ldExeUnitCfg =>
       case Exu.stExeUnitCfg =>
       case otherCfg =>
         exeUnits(i).io.in <> rs.io.deq
+        exeUnits(i).io.in.bits.uop.debugInfo.issueTime := timer
         exeUnits(i).io.redirect <> redirect
         rs.io.tlbFeedback := DontCare
     }
 
     rs
   })
->>>>>>> 3011a3d0
 
   for(rs <- reservedStations){
     rs.io.bypassUops <> reservedStations.
@@ -144,16 +137,11 @@
 
   io.mem.commits <> roq.io.commits
   io.mem.roqDeqPtr := roq.io.roqDeqPtr
-<<<<<<< HEAD
-  io.mem.ldin <> issueQueues.filter(_.exuCfg == Exu.ldExeUnitCfg).map(_.io.deq)
+  io.mem.ldin <> reservedStations.filter(_.exuCfg == Exu.ldExeUnitCfg).map(_.io.deq)
   io.mem.ldin.map(_.bits.uop.debugInfo.issueTime := timer)
-  io.mem.stin <> issueQueues.filter(_.exuCfg == Exu.stExeUnitCfg).map(_.io.deq)
+  io.mem.stin <> reservedStations.filter(_.exuCfg == Exu.stExeUnitCfg).map(_.io.deq)
   io.mem.stin.map(_.bits.uop.debugInfo.issueTime := timer)
-=======
-  io.mem.ldin <> reservedStations.filter(_.exuCfg == Exu.ldExeUnitCfg).map(_.io.deq)
-  io.mem.stin <> reservedStations.filter(_.exuCfg == Exu.stExeUnitCfg).map(_.io.deq)
   io.mem.tlbFeedback <> reservedStations.filter(_.exuCfg == Exu.ldExeUnitCfg).map(_.io.tlbFeedback) ++ reservedStations.filter(_.exuCfg == Exu.stExeUnitCfg).map(_.io.tlbFeedback)
->>>>>>> 3011a3d0
   jmpExeUnit.io.exception.valid := roq.io.redirect.valid && roq.io.redirect.bits.isException
   jmpExeUnit.io.exception.bits := roq.io.exception
 
