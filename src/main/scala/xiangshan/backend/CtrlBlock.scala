--- conflicted
+++ resolved
@@ -44,190 +44,7 @@
   val ftqIdxSelOH = Valid(UInt((BackendRedirectNum).W))
 }
 
-<<<<<<< HEAD
 class CtrlBlock(params: BackendParams)(implicit p: Parameters) extends LazyModule {
-=======
-class SnapshotPtr(implicit p: Parameters) extends CircularQueuePtr[SnapshotPtr](
-  p => p(XSCoreParamsKey).RenameSnapshotNum
-)
-
-object SnapshotGenerator extends HasCircularQueuePtrHelper {
-  def apply[T <: Data](enqData: T, enq: Bool, deq: Bool, flush: Bool)(implicit p: Parameters): Vec[T] = {
-    val snapshotGen = Module(new SnapshotGenerator(enqData))
-    snapshotGen.io.enq := enq
-    snapshotGen.io.enqData.head := enqData
-    snapshotGen.io.deq := deq
-    snapshotGen.io.flush := flush
-    snapshotGen.io.snapshots
-  }
-}
-
-class SnapshotGenerator[T <: Data](dataType: T)(implicit p: Parameters) extends XSModule
-  with HasCircularQueuePtrHelper {
-
-  class SnapshotGeneratorIO extends Bundle {
-    val enq = Input(Bool())
-    val enqData = Input(Vec(1, chiselTypeOf(dataType))) // make chisel happy
-    val deq = Input(Bool())
-    val flush = Input(Bool())
-    val snapshots = Output(Vec(RenameSnapshotNum, chiselTypeOf(dataType)))
-    val enqPtr = Output(new SnapshotPtr)
-    val deqPtr = Output(new SnapshotPtr)
-    val valids = Output(Vec(RenameSnapshotNum, Bool()))
-  }
-
-  val io = IO(new SnapshotGeneratorIO)
-
-  val snapshots = Reg(Vec(RenameSnapshotNum, chiselTypeOf(dataType)))
-  val snptEnqPtr = RegInit(0.U.asTypeOf(new SnapshotPtr))
-  val snptDeqPtr = RegInit(0.U.asTypeOf(new SnapshotPtr))
-  val snptValids = RegInit(VecInit.fill(RenameSnapshotNum)(false.B))
-
-  io.snapshots := snapshots
-  io.enqPtr := snptEnqPtr
-  io.deqPtr := snptDeqPtr
-  io.valids := snptValids
-
-  when(!isFull(snptEnqPtr, snptDeqPtr) && io.enq) {
-    snapshots(snptEnqPtr.value) := io.enqData.head
-    snptValids(snptEnqPtr.value) := true.B
-    snptEnqPtr := snptEnqPtr + 1.U
-  }
-  when(io.deq) {
-    snptValids(snptDeqPtr.value) := false.B
-    snptDeqPtr := snptDeqPtr + 1.U
-    XSError(isEmpty(snptEnqPtr, snptDeqPtr), "snapshots should not be empty when dequeue!\n")
-  }
-  when(io.flush) {
-    snptValids := 0.U.asTypeOf(snptValids)
-    snptEnqPtr := 0.U.asTypeOf(new SnapshotPtr)
-    snptDeqPtr := 0.U.asTypeOf(new SnapshotPtr)
-  }
-}
-
-class RedirectGenerator(implicit p: Parameters) extends XSModule
-  with HasCircularQueuePtrHelper {
-
-  class RedirectGeneratorIO(implicit p: Parameters) extends XSBundle {
-    val hartId = Input(UInt(hartIdLen.W))
-    val exuMispredict = Vec(NumRedirect, Flipped(ValidIO(new ExuOutput)))
-    val loadReplay = Flipped(ValidIO(new Redirect))
-    val flush = Input(Bool())
-    val redirectPcRead = new FtqRead(UInt(VAddrBits.W))
-    val stage2Redirect = ValidIO(new Redirect)
-    val stage3Redirect = ValidIO(new Redirect)
-    val memPredUpdate = Output(new MemPredUpdateReq)
-    val memPredPcRead = new FtqRead(UInt(VAddrBits.W)) // read req send form stage 2
-    val isMisspreRedirect = Output(Bool())
-    val stage2oldestOH = Output(UInt((NumRedirect + 1).W))
-  }
-  val io = IO(new RedirectGeneratorIO)
-  /*
-        LoadQueue  Jump  ALU0  ALU1  ALU2  ALU3   exception    Stage1
-          |         |      |    |     |     |         |
-          |============= reg & compare =====|         |       ========
-                            |                         |
-                            |                         |
-                            |                         |        Stage2
-                            |                         |
-                    redirect (flush backend)          |
-                    |                                 |
-               === reg ===                            |       ========
-                    |                                 |
-                    |----- mux (exception first) -----|        Stage3
-                            |
-                redirect (send to frontend)
-   */
-  def selectOldestRedirect(xs: Seq[Valid[Redirect]]): Vec[Bool] = {
-    val compareVec = (0 until xs.length).map(i => (0 until i).map(j => isAfter(xs(j).bits.robIdx, xs(i).bits.robIdx)))
-    val resultOnehot = VecInit((0 until xs.length).map(i => Cat((0 until xs.length).map(j =>
-      (if (j < i) !xs(j).valid || compareVec(i)(j)
-      else if (j == i) xs(i).valid
-      else !xs(j).valid || !compareVec(j)(i))
-    )).andR))
-    resultOnehot
-  }
-
-  def getRedirect(exuOut: Valid[ExuOutput]): ValidIO[Redirect] = {
-    val redirect = Wire(Valid(new Redirect))
-    redirect.valid := exuOut.valid && exuOut.bits.redirect.cfiUpdate.isMisPred
-    redirect.bits := exuOut.bits.redirect
-    redirect.bits.debugIsCtrl := true.B
-    redirect.bits.debugIsMemVio := false.B
-    redirect
-  }
-
-  val jumpOut = io.exuMispredict.head
-  val allRedirect = VecInit(io.exuMispredict.map(x => getRedirect(x)) :+ io.loadReplay)
-  val oldestOneHot = selectOldestRedirect(allRedirect)
-  val needFlushVec = VecInit(allRedirect.map(_.bits.robIdx.needFlush(io.stage2Redirect) || io.flush))
-  val oldestValid = VecInit(oldestOneHot.zip(needFlushVec).map{ case (v, f) => v && !f }).asUInt.orR
-  val oldestExuOutput = Mux1H(io.exuMispredict.indices.map(oldestOneHot), io.exuMispredict)
-  val oldestRedirect = Mux1H(oldestOneHot, allRedirect)
-  io.isMisspreRedirect := VecInit(io.exuMispredict.map(x => getRedirect(x).valid)).asUInt.orR
-  io.redirectPcRead.ptr := oldestRedirect.bits.ftqIdx
-  io.redirectPcRead.offset := oldestRedirect.bits.ftqOffset
-
-  val s1_jumpTarget = RegEnable(jumpOut.bits.redirect.cfiUpdate.target, jumpOut.valid)
-  val s1_imm12_reg = RegNext(oldestExuOutput.bits.uop.ctrl.imm(11, 0))
-  val s1_pd = RegNext(oldestExuOutput.bits.uop.cf.pd)
-  val s1_redirect_bits_reg = RegNext(oldestRedirect.bits)
-  val s1_redirect_valid_reg = RegNext(oldestValid)
-  val s1_redirect_onehot = RegNext(oldestOneHot)
-
-  // stage1 -> stage2
-  io.stage2Redirect.valid := s1_redirect_valid_reg && !io.flush
-  io.stage2Redirect.bits := s1_redirect_bits_reg
-  io.stage2oldestOH := s1_redirect_onehot.asUInt
-
-  val s1_isReplay = s1_redirect_onehot.last
-  val s1_isJump = s1_redirect_onehot.head
-  val real_pc = io.redirectPcRead.data
-  val brTarget = real_pc + SignExt(ImmUnion.B.toImm32(s1_imm12_reg), XLEN)
-  val snpc = real_pc + Mux(s1_pd.isRVC, 2.U, 4.U)
-  val target = Mux(s1_isReplay,
-    Mux(s1_redirect_bits_reg.flushItself(), real_pc, real_pc + Mux(s1_redirect_bits_reg.isRVC, 2.U, 4.U)),
-    Mux(s1_redirect_bits_reg.cfiUpdate.taken,
-      Mux(s1_isJump, s1_jumpTarget, brTarget),
-      snpc
-    )
-  )
-
-  val stage2CfiUpdate = io.stage2Redirect.bits.cfiUpdate
-  stage2CfiUpdate.pc := real_pc
-  stage2CfiUpdate.pd := s1_pd
-  // stage2CfiUpdate.predTaken := s1_redirect_bits_reg.cfiUpdate.predTaken
-  stage2CfiUpdate.target := target
-  // stage2CfiUpdate.taken := s1_redirect_bits_reg.cfiUpdate.taken
-  // stage2CfiUpdate.isMisPred := s1_redirect_bits_reg.cfiUpdate.isMisPred
-
-  val s2_target = RegEnable(target, s1_redirect_valid_reg)
-  val s2_pc = RegEnable(real_pc, s1_redirect_valid_reg)
-  val s2_redirect_bits_reg = RegEnable(s1_redirect_bits_reg, s1_redirect_valid_reg)
-  val s2_redirect_valid_reg = RegNext(s1_redirect_valid_reg && !io.flush, init = false.B)
-
-  io.stage3Redirect.valid := s2_redirect_valid_reg
-  io.stage3Redirect.bits := s2_redirect_bits_reg
-
-  // get pc from ftq
-  // valid only if redirect is caused by load violation
-  // store_pc is used to update store set
-  val store_pc = io.memPredPcRead(s1_redirect_bits_reg.stFtqIdx, s1_redirect_bits_reg.stFtqOffset)
-
-  // update load violation predictor if load violation redirect triggered
-  io.memPredUpdate.valid := RegNext(s1_isReplay && s1_redirect_valid_reg && s2_redirect_bits_reg.flushItself(), init = false.B)
-  // update wait table
-  io.memPredUpdate.waddr := RegNext(XORFold(real_pc(VAddrBits-1, 1), MemPredPCWidth))
-  io.memPredUpdate.wdata := true.B
-  // update store set
-  io.memPredUpdate.ldpc := RegNext(XORFold(real_pc(VAddrBits-1, 1), MemPredPCWidth))
-  // store pc is ready 1 cycle after s1_isReplay is judged
-  io.memPredUpdate.stpc := XORFold(store_pc(VAddrBits-1, 1), MemPredPCWidth)
-}
-
-class CtrlBlock(dpExuConfigs: Seq[Seq[Seq[ExuConfig]]])(implicit p: Parameters) extends LazyModule
-  with HasWritebackSink with HasWritebackSource {
->>>>>>> 8f626448
   override def shouldBeInlined: Boolean = false
 
   val rob = LazyModule(new Rob(params))
@@ -255,67 +72,8 @@
     "store"     -> (if(EnableStorePrefetchSMS) params.StaCnt else 0)
   ))
 
-<<<<<<< HEAD
   private val numPcMemReadForExu = params.numPcReadPort
   private val numPcMemRead = pcMemRdIndexes.maxIdx
-=======
-  val io = IO(new Bundle {
-    val hartId = Input(UInt(hartIdLen.W))
-    val cpu_halt = Output(Bool())
-    val frontend = Flipped(new FrontendToCtrlIO)
-    // to exu blocks
-    val allocPregs = Vec(RenameWidth, Output(new ResetPregStateReq))
-    val dispatch = Vec(3*dpParams.IntDqDeqWidth, DecoupledIO(new MicroOp))
-    val rsReady = Vec(outer.dispatch2.map(_.module.io.out.length).sum, Input(Bool()))
-    val enqLsq = Flipped(new LsqEnqIO)
-    val lqCancelCnt = Input(UInt(log2Up(VirtualLoadQueueSize + 1).W))
-    val sqCancelCnt = Input(UInt(log2Up(StoreQueueSize + 1).W))
-    val lqDeq = Input(UInt(log2Up(CommitWidth + 1).W))
-    val sqDeq = Input(UInt(log2Ceil(EnsbufferWidth + 1).W))
-    val sqCanAccept = Input(Bool())
-    val lqCanAccept = Input(Bool())
-    val ld_pc_read = Vec(exuParameters.LduCnt, Flipped(new FtqRead(UInt(VAddrBits.W))))
-    val st_pc_read = Vec(exuParameters.StuCnt, Flipped(new FtqRead(UInt(VAddrBits.W))))
-    // from int block
-    val exuRedirect = Vec(exuParameters.AluCnt + exuParameters.JmpCnt, Flipped(ValidIO(new ExuOutput)))
-    val stIn = Vec(exuParameters.StuCnt, Flipped(ValidIO(new ExuInput)))
-    val memoryViolation = Flipped(ValidIO(new Redirect))
-    val jumpPc = Output(UInt(VAddrBits.W))
-    val jalr_target = Output(UInt(VAddrBits.W))
-    val robio = new Bundle {
-      // to int block
-      val toCSR = new RobCSRIO
-      val exception = ValidIO(new ExceptionInfo)
-      // to mem block
-      val lsq = new RobLsqIO
-      // debug
-      val debug_ls = Flipped(new DebugLSIO)
-      val lsTopdownInfo = Vec(exuParameters.LduCnt, Input(new LsTopdownInfo))
-    }
-    val csrCtrl = Input(new CustomCSRCtrlIO)
-    val perfInfo = Output(new Bundle{
-      val ctrlInfo = new Bundle {
-        val robFull   = Input(Bool())
-        val intdqFull = Input(Bool())
-        val fpdqFull  = Input(Bool())
-        val lsdqFull  = Input(Bool())
-      }
-    })
-    val writeback = MixedVec(writebackLengths.map(num => Vec(num, Flipped(ValidIO(new ExuOutput)))))
-    // redirect out
-    val redirect = ValidIO(new Redirect)
-    // debug
-    val debug_int_rat = Vec(32, Output(UInt(PhyRegIdxWidth.W)))
-    val debug_fp_rat = Vec(32, Output(UInt(PhyRegIdxWidth.W)))
-    val robDeqPtr = Output(new RobPtr)
-    val robHeadLsIssue = Input(Bool())
-    val debugTopDown = new Bundle {
-      val fromRob = new RobCoreTopDownIO
-      val fromCore = new CoreDispatchTopDownIO
-    }
-    val debugRolling = new RobDebugRollingIO
-  })
->>>>>>> 8f626448
 
   // now pcMem read for exu is moved to PcTargetMem (OG0)
   println(s"pcMem read num: $numPcMemRead")
@@ -750,6 +508,7 @@
   io.robio.csr.perfinfo.retiredInstr <> RegNext(rob.io.csr.perfinfo.retiredInstr)
   io.robio.exception := rob.io.exception
   io.robio.exception.bits.pc := s1_robFlushPc
+  io.robio.exception.bits.gpaddr := 0.U // Todo: get gpaddr gpaMem
 
   // rob to mem block
   io.robio.lsq <> rob.io.lsq
