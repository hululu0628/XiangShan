--- conflicted
+++ resolved
@@ -36,10 +36,6 @@
 import xiangshan.frontend.{FtqRead, Ftq_RF_Components}
 
 class CtrlToFtqIO(implicit p: Parameters) extends XSBundle {
-<<<<<<< HEAD
-  def numRedirect = backendParams.numRedirect
-=======
->>>>>>> 131aa97c
   val rob_commits = Vec(CommitWidth, Valid(new RobCommitInfo))
   val redirect = Valid(new Redirect)
   val ftqIdxAhead = Vec(BackendRedirectNum, Valid(new FtqPtr))
@@ -53,163 +49,12 @@
 
 }
 
-<<<<<<< HEAD
 class CtrlBlockImp(
   override val wrapper: CtrlBlock
 )(implicit
   p: Parameters,
   params: BackendParams
 ) extends LazyModuleImp(wrapper)
-=======
-class RedirectGenerator(implicit p: Parameters) extends XSModule
-  with HasCircularQueuePtrHelper {
-
-  class RedirectGeneratorIO(implicit p: Parameters) extends XSBundle {
-    val hartId = Input(UInt(8.W))
-    val exuMispredict = Vec(NumRedirect, Flipped(ValidIO(new ExuOutput)))
-    val loadReplay = Flipped(ValidIO(new Redirect))
-    val flush = Input(Bool())
-    val redirectPcRead = new FtqRead(UInt(VAddrBits.W))
-    val stage2Redirect = ValidIO(new Redirect)
-    val stage3Redirect = ValidIO(new Redirect)
-    val memPredUpdate = Output(new MemPredUpdateReq)
-    val memPredPcRead = new FtqRead(UInt(VAddrBits.W)) // read req send form stage 2
-    val isMisspreRedirect = Output(Bool())
-    val stage2oldestOH = Output(UInt((NumRedirect + 1).W))
-  }
-  val io = IO(new RedirectGeneratorIO)
-  /*
-        LoadQueue  Jump  ALU0  ALU1  ALU2  ALU3   exception    Stage1
-          |         |      |    |     |     |         |
-          |============= reg & compare =====|         |       ========
-                            |                         |
-                            |                         |
-                            |                         |        Stage2
-                            |                         |
-                    redirect (flush backend)          |
-                    |                                 |
-               === reg ===                            |       ========
-                    |                                 |
-                    |----- mux (exception first) -----|        Stage3
-                            |
-                redirect (send to frontend)
-   */
-  def selectOldestRedirect(xs: Seq[Valid[Redirect]]): Vec[Bool] = {
-    val compareVec = (0 until xs.length).map(i => (0 until i).map(j => isAfter(xs(j).bits.robIdx, xs(i).bits.robIdx)))
-    val resultOnehot = VecInit((0 until xs.length).map(i => Cat((0 until xs.length).map(j =>
-      (if (j < i) !xs(j).valid || compareVec(i)(j)
-      else if (j == i) xs(i).valid
-      else !xs(j).valid || !compareVec(j)(i))
-    )).andR))
-    resultOnehot
-  }
-
-  def getRedirect(exuOut: Valid[ExuOutput]): ValidIO[Redirect] = {
-    val redirect = Wire(Valid(new Redirect))
-    redirect.valid := exuOut.valid && exuOut.bits.redirect.cfiUpdate.isMisPred
-    redirect.bits := exuOut.bits.redirect
-    redirect.bits.debugIsCtrl := true.B
-    redirect.bits.debugIsMemVio := false.B
-    redirect
-  }
-
-  val jumpOut = io.exuMispredict.head
-  val allRedirect = VecInit(io.exuMispredict.map(x => getRedirect(x)) :+ io.loadReplay)
-  val oldestOneHot = selectOldestRedirect(allRedirect)
-  val needFlushVec = VecInit(allRedirect.map(_.bits.robIdx.needFlush(io.stage2Redirect) || io.flush))
-  val oldestValid = VecInit(oldestOneHot.zip(needFlushVec).map{ case (v, f) => v && !f }).asUInt.orR
-  val oldestExuOutput = Mux1H(io.exuMispredict.indices.map(oldestOneHot), io.exuMispredict)
-  val oldestRedirect = Mux1H(oldestOneHot, allRedirect)
-  io.isMisspreRedirect := VecInit(io.exuMispredict.map(x => getRedirect(x).valid)).asUInt.orR
-  io.redirectPcRead.ptr := oldestRedirect.bits.ftqIdx
-  io.redirectPcRead.offset := oldestRedirect.bits.ftqOffset
-
-  val s1_jumpTarget = RegEnable(jumpOut.bits.redirect.cfiUpdate.target, jumpOut.valid)
-  val s1_imm12_reg = RegNext(oldestExuOutput.bits.uop.ctrl.imm(11, 0))
-  val s1_pd = RegNext(oldestExuOutput.bits.uop.cf.pd)
-  val s1_redirect_bits_reg = RegNext(oldestRedirect.bits)
-  val s1_redirect_valid_reg = RegNext(oldestValid)
-  val s1_redirect_onehot = RegNext(oldestOneHot)
-
-  // stage1 -> stage2
-  io.stage2Redirect.valid := s1_redirect_valid_reg && !io.flush
-  io.stage2Redirect.bits := s1_redirect_bits_reg
-  io.stage2oldestOH := s1_redirect_onehot.asUInt
-
-  val s1_isReplay = s1_redirect_onehot.last
-  val s1_isJump = s1_redirect_onehot.head
-  val real_pc = io.redirectPcRead.data
-  val brTarget = real_pc + SignExt(ImmUnion.B.toImm32(s1_imm12_reg), XLEN)
-  val snpc = real_pc + Mux(s1_pd.isRVC, 2.U, 4.U)
-  val target = Mux(s1_isReplay,
-    real_pc, // replay from itself
-    Mux(s1_redirect_bits_reg.cfiUpdate.taken,
-      Mux(s1_isJump, s1_jumpTarget, brTarget),
-      snpc
-    )
-  )
-
-  val stage2CfiUpdate = io.stage2Redirect.bits.cfiUpdate
-  stage2CfiUpdate.pc := real_pc
-  stage2CfiUpdate.pd := s1_pd
-  // stage2CfiUpdate.predTaken := s1_redirect_bits_reg.cfiUpdate.predTaken
-  stage2CfiUpdate.target := target
-  // stage2CfiUpdate.taken := s1_redirect_bits_reg.cfiUpdate.taken
-  // stage2CfiUpdate.isMisPred := s1_redirect_bits_reg.cfiUpdate.isMisPred
-
-  val s2_target = RegEnable(target, s1_redirect_valid_reg)
-  val s2_pc = RegEnable(real_pc, s1_redirect_valid_reg)
-  val s2_redirect_bits_reg = RegEnable(s1_redirect_bits_reg, s1_redirect_valid_reg)
-  val s2_redirect_valid_reg = RegNext(s1_redirect_valid_reg && !io.flush, init = false.B)
-
-  io.stage3Redirect.valid := s2_redirect_valid_reg
-  io.stage3Redirect.bits := s2_redirect_bits_reg
-
-  // get pc from ftq
-  // valid only if redirect is caused by load violation
-  // store_pc is used to update store set
-  val store_pc = io.memPredPcRead(s1_redirect_bits_reg.stFtqIdx, s1_redirect_bits_reg.stFtqOffset)
-
-  // update load violation predictor if load violation redirect triggered
-  io.memPredUpdate.valid := RegNext(s1_isReplay && s1_redirect_valid_reg, init = false.B)
-  // update wait table
-  io.memPredUpdate.waddr := RegNext(XORFold(real_pc(VAddrBits-1, 1), MemPredPCWidth))
-  io.memPredUpdate.wdata := true.B
-  // update store set
-  io.memPredUpdate.ldpc := RegNext(XORFold(real_pc(VAddrBits-1, 1), MemPredPCWidth))
-  // store pc is ready 1 cycle after s1_isReplay is judged
-  io.memPredUpdate.stpc := XORFold(store_pc(VAddrBits-1, 1), MemPredPCWidth)
-}
-
-class CtrlBlock(dpExuConfigs: Seq[Seq[Seq[ExuConfig]]])(implicit p: Parameters) extends LazyModule
-  with HasWritebackSink with HasWritebackSource {
-  override def shouldBeInlined: Boolean = false
-  val rob = LazyModule(new Rob)
-
-  override def addWritebackSink(source: Seq[HasWritebackSource], index: Option[Seq[Int]]): HasWritebackSink = {
-    rob.addWritebackSink(Seq(this), Some(Seq(writebackSinks.length)))
-    super.addWritebackSink(source, index)
-  }
-
-  // duplicated dispatch2 here to avoid cross-module timing path loop.
-  val dispatch2 = dpExuConfigs.map(c => LazyModule(new Dispatch2Rs(c)))
-  lazy val module = new CtrlBlockImp(this)
-
-  override lazy val writebackSourceParams: Seq[WritebackSourceParams] = {
-    writebackSinksParams
-  }
-  override lazy val writebackSourceImp: HasWritebackSourceImp = module
-
-  override def generateWritebackIO(
-    thisMod: Option[HasWritebackSource] = None,
-    thisModImp: Option[HasWritebackSourceImp] = None
-  ): Unit = {
-    module.io.writeback.zip(writebackSinksImp(thisMod, thisModImp)).foreach(x => x._1 := x._2)
-  }
-}
-
-class CtrlBlockImp(outer: CtrlBlock)(implicit p: Parameters) extends LazyModuleImp(outer)
->>>>>>> 131aa97c
   with HasXSParameter
   with HasCircularQueuePtrHelper
   with HasPerfEvents
@@ -324,16 +169,11 @@
   redirectGen.io.exuOutPredecode := exuPredecode // guarded by exuRedirect.valid
   redirectGen.io.loadReplay <> loadReplay
 
-<<<<<<< HEAD
   redirectGen.io.robFlush := s1_robFlushRedirect.valid
 
-  val s6_frontendFlushValid = DelayN(s1_robFlushRedirect.valid, 5)
+  val frontendFlushValidAhead = DelayN(s1_robFlushRedirect.valid, 5)
+  val s6_frontendFlushValid = RegNext(frontendFlushValidAhead)
   val frontendFlushBits = RegEnable(s1_robFlushRedirect.bits, s1_robFlushRedirect.valid) // ??
-=======
-  val frontendFlushValidAhead = DelayN(flushRedirect.valid, 4)
-  val frontendFlushValid = RegNext(frontendFlushValidAhead)
-  val frontendFlushBits = RegEnable(flushRedirect.bits, flushRedirect.valid)
->>>>>>> 131aa97c
   // When ROB commits an instruction with a flush, we notify the frontend of the flush without the commit.
   // Flushes to frontend may be delayed by some cycles and commit before flush causes errors.
   // Thus, we make all flush reasons to behave the same as exceptions for frontend.
@@ -344,12 +184,8 @@
     io.frontend.toFtq.rob_commits(i).valid := RegNext(s1_isCommit)
     io.frontend.toFtq.rob_commits(i).bits := RegEnable(rob.io.commits.info(i), s1_isCommit)
   }
-<<<<<<< HEAD
   io.frontend.toFtq.redirect.valid := s6_frontendFlushValid || s3_redirectGen.valid
   io.frontend.toFtq.redirect.bits := Mux(s6_frontendFlushValid, frontendFlushBits, s3_redirectGen.bits)
-=======
-  io.frontend.toFtq.redirect.valid := frontendFlushValid || redirectGen.io.stage2Redirect.valid
-  io.frontend.toFtq.redirect.bits := Mux(frontendFlushValid, frontendFlushBits, redirectGen.io.stage2Redirect.bits)
   io.frontend.toFtq.ftqIdxSelOH.valid := frontendFlushValid || redirectGen.io.stage2Redirect.valid
   io.frontend.toFtq.ftqIdxSelOH.bits := Cat(frontendFlushValid, redirectGen.io.stage2oldestOH & Fill(NumRedirect + 1, !frontendFlushValid))
 
@@ -364,8 +200,6 @@
   //exception
   io.frontend.toFtq.ftqIdxAhead.last.valid := frontendFlushValidAhead
   io.frontend.toFtq.ftqIdxAhead.last.bits := frontendFlushBits.ftqIdx
-
->>>>>>> 131aa97c
   // Be careful here:
   // T0: rob.io.flushOut, s0_robFlushRedirect
   // T1: s1_robFlushRedirect, rob.io.exception.valid
