package xiangshan.backend.dispatch

import chisel3._
import chisel3.util._
import xiangshan._
import xiangshan.utils._
import xiangshan.backend.regfile.RfReadPort

class Dispatch extends XSModule {
  val io = IO(new Bundle() {
    val redirect = Flipped(ValidIO(new Redirect))
    // from rename
    val fromRename = Vec(RenameWidth, Flipped(DecoupledIO(new MicroOp)))
    // enq Roq
    val toRoq =  Vec(RenameWidth, DecoupledIO(new MicroOp))
    // get RoqIdx
    val roqIdxs = Input(Vec(RenameWidth, UInt(RoqIdxWidth.W)))
    // read regfile
    val readIntRf = Vec(NRReadPorts, Flipped(new RfReadPort))
    val readFpRf = Vec(NRReadPorts, Flipped(new RfReadPort))
    // read reg status (busy/ready)
    val intPregRdy = Vec(NRReadPorts, Input(Bool()))
    val fpPregRdy = Vec(NRReadPorts, Input(Bool()))
<<<<<<< HEAD
    // to reservation stations
    val numExist = Input(Vec(exuConfig.ExuCnt, UInt(log2Ceil(IssQueSize).W)))
    val enqIQCtrl = Vec(exuConfig.ExuCnt, DecoupledIO(new MicroOp))
    val enqIQData = Vec(exuConfig.ExuCnt, ValidIO(new ExuInput))
=======
    // ro reservation stations
    val enqIQCtrl = Vec(exuParameters.ExuCnt, DecoupledIO(new MicroOp))
    val enqIQData = Vec(exuParameters.ExuCnt, ValidIO(new ExuInput))
>>>>>>> 65c62b20
  })
  // pipeline between rename and dispatch
  val dispatch1 = Module(new Dispatch1())
  for (i <- 0 until RenameWidth) {
    PipelineConnect(io.fromRename(i), dispatch1.io.fromRename(i), dispatch1.io.recv(i), false.B)
  }
  val intDq = Module(new DispatchQueue(dp1Paremeters.IntDqSize, RenameWidth, IntDqDeqWidth, "IntDpQ"))
  val fpDq = Module(new DispatchQueue(dp1Paremeters.FpDqSize, RenameWidth, FpDqDeqWidth, "FpDpQ"))
  val lsDq = Module(new DispatchQueue(dp1Paremeters.LsDqSize, RenameWidth, LsDqDeqWidth, "LsDpQ"))
  val dispatch2 = Module(new Dispatch2())

  dispatch1.io.redirect <> io.redirect
  dispatch1.io.toRoq <> io.toRoq
  dispatch1.io.roqIdxs <> io.roqIdxs
  dispatch1.io.toIntDq <> intDq.io.enq
  dispatch1.io.toFpDq <> fpDq.io.enq
  dispatch1.io.toLsDq <> lsDq.io.enq

  // dispatch queue cancels the uops
  intDq.io.redirect <> io.redirect
  fpDq.io.redirect <> io.redirect
  lsDq.io.redirect <> io.redirect

  // dispatch2 only receives valid uops from dispatch queue
  dispatch2.io.fromIntDq <> intDq.io.deq
  dispatch2.io.fromFpDq <> fpDq.io.deq
  dispatch2.io.fromLsDq <> lsDq.io.deq
  dispatch2.io.readIntRf <> io.readIntRf
  dispatch2.io.readFpRf <> io.readFpRf
  dispatch2.io.intPregRdy <> io.intPregRdy
  dispatch2.io.fpPregRdy <> io.fpPregRdy
  dispatch2.io.enqIQCtrl <> io.enqIQCtrl
  dispatch2.io.enqIQData <> io.enqIQData
  dispatch2.io.numExist <> io.numExist
}<|MERGE_RESOLUTION|>--- conflicted
+++ resolved
@@ -21,16 +21,10 @@
     // read reg status (busy/ready)
     val intPregRdy = Vec(NRReadPorts, Input(Bool()))
     val fpPregRdy = Vec(NRReadPorts, Input(Bool()))
-<<<<<<< HEAD
     // to reservation stations
-    val numExist = Input(Vec(exuConfig.ExuCnt, UInt(log2Ceil(IssQueSize).W)))
-    val enqIQCtrl = Vec(exuConfig.ExuCnt, DecoupledIO(new MicroOp))
-    val enqIQData = Vec(exuConfig.ExuCnt, ValidIO(new ExuInput))
-=======
-    // ro reservation stations
+    val numExist = Input(Vec(exuParameters.ExuCnt, UInt(log2Ceil(IssQueSize).W)))
     val enqIQCtrl = Vec(exuParameters.ExuCnt, DecoupledIO(new MicroOp))
     val enqIQData = Vec(exuParameters.ExuCnt, ValidIO(new ExuInput))
->>>>>>> 65c62b20
   })
   // pipeline between rename and dispatch
   val dispatch1 = Module(new Dispatch1())
