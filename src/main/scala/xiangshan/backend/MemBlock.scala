/***************************************************************************************
* Copyright (c) 2020-2021 Institute of Computing Technology, Chinese Academy of Sciences
* Copyright (c) 2020-2021 Peng Cheng Laboratory
*
* XiangShan is licensed under Mulan PSL v2.
* You can use this software according to the terms and conditions of the Mulan PSL v2.
* You may obtain a copy of Mulan PSL v2 at:
*          http://license.coscl.org.cn/MulanPSL2
*
* THIS SOFTWARE IS PROVIDED ON AN "AS IS" BASIS, WITHOUT WARRANTIES OF ANY KIND,
* EITHER EXPRESS OR IMPLIED, INCLUDING BUT NOT LIMITED TO NON-INFRINGEMENT,
* MERCHANTABILITY OR FIT FOR A PARTICULAR PURPOSE.
*
* See the Mulan PSL v2 for more details.
***************************************************************************************/

package xiangshan.backend

import org.chipsalliance.cde.config.Parameters
import chisel3._
import chisel3.util._
import freechips.rocketchip.diplomacy._
import freechips.rocketchip.diplomacy.{BundleBridgeSource, LazyModule, LazyModuleImp}
import freechips.rocketchip.interrupts.{IntSinkNode, IntSinkPortSimple}
import freechips.rocketchip.tile.HasFPUParameters
import freechips.rocketchip.tilelink._
import coupledL2.PrefetchRecv
import utils._
import utility._
import xiangshan._
import xiangshan.backend.Bundles.{DynInst, MemExuInput, MemExuOutput}
import xiangshan.backend.ctrlblock.{DebugLSIO, LsTopdownInfo}
import xiangshan.backend.exu.MemExeUnit
import xiangshan.backend.fu._
import xiangshan.backend.fu.FuType._
import xiangshan.backend.rob.{RobDebugRollingIO, RobPtr}
import xiangshan.backend.fu.util.SdtrigExt
import xiangshan.cache._
import xiangshan.cache.mmu._
import xiangshan.mem._
import xiangshan.mem.mdp._
import xiangshan.frontend.HasInstrMMIOConst
import xiangshan.mem.prefetch.{BasePrefecher, L1Prefetcher, SMSParams, SMSPrefetcher}

trait HasMemBlockParameters extends HasXSParameter {
  // number of memory units
  val LduCnt  = backendParams.LduCnt
  val StaCnt  = backendParams.StaCnt
  val StdCnt  = backendParams.StdCnt
  val HyuCnt  = backendParams.HyuCnt
  val VlduCnt = backendParams.VlduCnt
  val VstuCnt = backendParams.VstuCnt

  val LdExuCnt  = LduCnt + HyuCnt
  val StAddrCnt = StaCnt + HyuCnt
  val StDataCnt = StdCnt
  val MemExuCnt = LduCnt + HyuCnt + StaCnt + StdCnt
  val MemAddrExtCnt = LdExuCnt + StaCnt
  val MemVExuCnt = VlduCnt + VstuCnt
}

abstract class MemBlockBundle(implicit val p: Parameters) extends Bundle with HasMemBlockParameters

class Std(cfg: FuConfig)(implicit p: Parameters) extends FuncUnit(cfg) {
  io.in.ready := io.out.ready
  io.out.valid := io.in.valid
  io.out.bits := 0.U.asTypeOf(io.out.bits)
  io.out.bits.res.data := io.in.bits.data.src(0)
  io.out.bits.ctrl.robIdx := io.in.bits.ctrl.robIdx
}

class ooo_to_mem(implicit p: Parameters) extends MemBlockBundle {
  val loadFastMatch = Vec(LdExuCnt, Input(UInt(LdExuCnt.W)))
  val loadFastFuOpType = Vec(LdExuCnt, Input(FuOpType()))
  val loadFastImm = Vec(LdExuCnt, Input(UInt(12.W)))
  val sfence = Input(new SfenceBundle)
  val tlbCsr = Input(new TlbCsrBundle)
  val lsqio = new Bundle {
   val lcommit = Input(UInt(log2Up(CommitWidth + 1).W))
   val scommit = Input(UInt(log2Up(CommitWidth + 1).W))
   val pendingld = Input(Bool())
   val pendingst = Input(Bool())
   val commit = Input(Bool())
   val pendingPtr = Input(new RobPtr)
   val pendingPtrNext = Input(new RobPtr)
  }

  val isStoreException = Input(Bool())
  val isVlsException = Input(Bool())
  val csrCtrl = Flipped(new CustomCSRCtrlIO)
  val enqLsq = new LsqEnqIO
  val flushSb = Input(Bool())

  val loadPc = Vec(LduCnt, Input(UInt(VAddrBits.W))) // for hw prefetch
  val storePc = Vec(StaCnt, Input(UInt(VAddrBits.W))) // for hw prefetch
  val hybridPc = Vec(HyuCnt, Input(UInt(VAddrBits.W))) // for hw prefetch

  val issueLda = MixedVec(Seq.fill(LduCnt)(Flipped(DecoupledIO(new MemExuInput))))
  val issueSta = MixedVec(Seq.fill(StaCnt)(Flipped(DecoupledIO(new MemExuInput))))
  val issueStd = MixedVec(Seq.fill(StdCnt)(Flipped(DecoupledIO(new MemExuInput))))
  val issueHya = MixedVec(Seq.fill(HyuCnt)(Flipped(DecoupledIO(new MemExuInput))))
  val issueVldu = MixedVec(Seq.fill(VlduCnt)(Flipped(DecoupledIO(new MemExuInput(isVector=true)))))

  def issueUops = issueLda ++ issueSta ++ issueStd ++ issueHya ++ issueVldu
}

class mem_to_ooo(implicit p: Parameters) extends MemBlockBundle {
  val otherFastWakeup = Vec(LdExuCnt, ValidIO(new DynInst))
  val csrUpdate = new DistributedCSRUpdateReq
  val lqCancelCnt = Output(UInt(log2Up(VirtualLoadQueueSize + 1).W))
  val sqCancelCnt = Output(UInt(log2Up(StoreQueueSize + 1).W))
  val sqDeq = Output(UInt(log2Ceil(EnsbufferWidth + 1).W))
  val lqDeq = Output(UInt(log2Up(CommitWidth + 1).W))
  // used by VLSU issue queue, the vector store would wait all store before it, and the vector load would wait all load
  val sqDeqPtr = Output(new SqPtr)
  val lqDeqPtr = Output(new LqPtr)
  val stIn = Vec(StAddrCnt, ValidIO(new MemExuInput))
  val stIssuePtr = Output(new SqPtr())

  val memoryViolation = ValidIO(new Redirect)
  val sbIsEmpty = Output(Bool())

  val lsTopdownInfo = Vec(LdExuCnt, Output(new LsTopdownInfo))

  val lsqio = new Bundle {
    val vaddr = Output(UInt(VAddrBits.W))
    val mmio = Output(Vec(LoadPipelineWidth, Bool()))
    val uop = Output(Vec(LoadPipelineWidth, new DynInst))
    val lqCanAccept = Output(Bool())
    val sqCanAccept = Output(Bool())
  }
  val writebackLda = Vec(LduCnt, DecoupledIO(new MemExuOutput))
  val writebackSta = Vec(StaCnt, DecoupledIO(new MemExuOutput))
  val writebackStd = Vec(StdCnt, DecoupledIO(new MemExuOutput))
  val writebackHyuLda = Vec(HyuCnt, DecoupledIO(new MemExuOutput))
  val writebackHyuSta = Vec(HyuCnt, DecoupledIO(new MemExuOutput))
  val writebackVldu = Vec(VlduCnt, DecoupledIO(new MemExuOutput(isVector = true)))

  val ldaIqFeedback = Vec(LduCnt, new MemRSFeedbackIO)
  val staIqFeedback = Vec(StaCnt, new MemRSFeedbackIO)
  val hyuIqFeedback = Vec(HyuCnt, new MemRSFeedbackIO)
  val ldCancel = Vec(backendParams.LdExuCnt, new LoadCancelIO)
  val wakeup = Vec(backendParams.LdExuCnt, Valid(new DynInst))

  val s3_delayed_load_error = Vec(LdExuCnt, Output(Bool()))
}

class MemCoreTopDownIO extends Bundle {
  val robHeadMissInDCache = Output(Bool())
  val robHeadTlbReplay = Output(Bool())
  val robHeadTlbMiss = Output(Bool())
  val robHeadLoadVio = Output(Bool())
  val robHeadLoadMSHR = Output(Bool())
}

class fetch_to_mem(implicit p: Parameters) extends XSBundle{
  val itlb = Flipped(new TlbPtwIO())
}

// triple buffer applied in i-mmio path (two at MemBlock, one at L2Top)
class InstrUncacheBuffer()(implicit p: Parameters) extends LazyModule with HasInstrMMIOConst {
  val node = new TLBufferNode(BufferParams.default, BufferParams.default, BufferParams.default, BufferParams.default, BufferParams.default)
  lazy val module = new InstrUncacheBufferImpl

  class InstrUncacheBufferImpl extends LazyModuleImp(this) {
    (node.in zip node.out) foreach { case ((in, edgeIn), (out, edgeOut)) =>
      out.a <> BufferParams.default(BufferParams.default(in.a))
      in.d <> BufferParams.default(BufferParams.default(out.d))

      // only a.valid, a.ready, a.address can change
      // hoping that the rest would be optimized to keep MemBlock port unchanged after adding buffer
      out.a.bits.data := 0.U
      out.a.bits.mask := Fill(mmioBusBytes, 1.U(1.W))
      out.a.bits.opcode := 4.U // Get
      out.a.bits.size := log2Ceil(mmioBusBytes).U
      out.a.bits.source := 0.U
    }
  }
}

// triple buffer applied in L1I$-L2 path (two at MemBlock, one at L2Top)
class ICacheBuffer()(implicit p: Parameters) extends LazyModule {
  val node = new TLBufferNode(BufferParams.default, BufferParams.default, BufferParams.default, BufferParams.default, BufferParams.default)
  lazy val module = new ICacheBufferImpl

  class ICacheBufferImpl extends LazyModuleImp(this) {
    (node.in zip node.out) foreach { case ((in, edgeIn), (out, edgeOut)) =>
      out.a <> BufferParams.default(BufferParams.default(in.a))
      in.d <> BufferParams.default(BufferParams.default(out.d))
    }
  }
}

// Frontend bus goes through MemBlock
class FrontendBridge()(implicit p: Parameters) extends LazyModule {
  val icache_node = LazyModule(new ICacheBuffer()).suggestName("icache").node// to keep IO port name
  val instr_uncache_node = LazyModule(new InstrUncacheBuffer()).suggestName("instr_uncache").node
  lazy val module = new LazyModuleImp(this) {
  }
}

class MemBlock()(implicit p: Parameters) extends LazyModule
  with HasXSParameter {
  override def shouldBeInlined: Boolean = false

  val dcache = LazyModule(new DCacheWrapper())
  val uncache = LazyModule(new Uncache())
  val ptw = LazyModule(new L2TLBWrapper())
  val ptw_to_l2_buffer = if (!coreParams.softPTW) LazyModule(new TLBuffer) else null
  val l1d_to_l2_buffer = if (coreParams.dcacheParametersOpt.nonEmpty) LazyModule(new TLBuffer) else null
  val dcache_port = TLNameNode("dcache_client") // to keep dcache-L2 port name
  val l2_pf_sender_opt = coreParams.prefetcher.map(_ =>
    BundleBridgeSource(() => new PrefetchRecv)
  )
  val l3_pf_sender_opt = coreParams.prefetcher.map(_ =>
    BundleBridgeSource(() => new huancun.PrefetchRecv)
  )
  val frontendBridge = LazyModule(new FrontendBridge)
  // interrupt sinks
  val clint_int_sink = IntSinkNode(IntSinkPortSimple(1, 2))
  val debug_int_sink = IntSinkNode(IntSinkPortSimple(1, 1))
  val plic_int_sink = IntSinkNode(IntSinkPortSimple(2, 1))

  if (!coreParams.softPTW) {
    ptw_to_l2_buffer.node := ptw.node
  }

  lazy val module = new MemBlockImp(this)

}

class MemBlockImp(outer: MemBlock) extends LazyModuleImp(outer)
  with HasXSParameter
  with HasFPUParameters
  with HasPerfEvents
  with HasL1PrefetchSourceParameter
  with HasCircularQueuePtrHelper
  with HasMemBlockParameters
  with SdtrigExt
{
  val io = IO(new Bundle {
    val hartId = Input(UInt(8.W))
    val redirect = Flipped(ValidIO(new Redirect))

    val ooo_to_mem = new ooo_to_mem
    val mem_to_ooo = new mem_to_ooo
    val fetch_to_mem = new fetch_to_mem

    // misc
    val error = new L1CacheErrorInfo
    val memInfo = new Bundle {
      val sqFull = Output(Bool())
      val lqFull = Output(Bool())
      val dcacheMSHRFull = Output(Bool())
    }
    val debug_ls = new DebugLSIO
    val l2_hint = Input(Valid(new L2ToL1Hint()))
    val l2PfqBusy = Input(Bool())
    val l2_tlb_req = Flipped(new TlbRequestIO(nRespDups = 2))

    val debugTopDown = new Bundle {
      val robHeadVaddr = Flipped(Valid(UInt(VAddrBits.W)))
      val toCore = new MemCoreTopDownIO
    }
    val debugRolling = Flipped(new RobDebugRollingIO)

    // All the signals from/to frontend/backend to/from bus will go through MemBlock
    val externalInterrupt = Flipped(new ExternalInterruptIO)
    val inner_hartId = Output(UInt(64.W))
    val inner_reset_vector = Output(UInt(PAddrBits.W))
    val outer_reset_vector = Input(UInt(PAddrBits.W))
    val inner_cpu_halt = Input(Bool())
    val outer_cpu_halt = Output(Bool())
    val inner_beu_errors_icache = Input(new L1BusErrorUnitInfo)
    val outer_beu_errors_icache = Output(new L1BusErrorUnitInfo)
    val inner_l2_pf_enable = Input(Bool())
    val outer_l2_pf_enable = Output(Bool())
    // val inner_hc_perfEvents = Output(Vec(numPCntHc * coreParams.L2NBanks, new PerfEvent))
    // val outer_hc_perfEvents = Input(Vec(numPCntHc * coreParams.L2NBanks, new PerfEvent))
  })

  // reset signals of frontend & backend are generated in memblock
  val reset_io_frontend = IO(Output(Reset()))
  val reset_io_backend = IO(Output(Reset()))

  dontTouch(io.externalInterrupt)
  dontTouch(io.inner_hartId)
  dontTouch(io.inner_reset_vector)
  dontTouch(io.outer_reset_vector)
  dontTouch(io.inner_cpu_halt)
  dontTouch(io.outer_cpu_halt)
  dontTouch(io.inner_beu_errors_icache)
  dontTouch(io.outer_beu_errors_icache)
  dontTouch(io.inner_l2_pf_enable)
  dontTouch(io.outer_l2_pf_enable)
  // dontTouch(io.inner_hc_perfEvents)
  // dontTouch(io.outer_hc_perfEvents)

  val redirect = RegNextWithEnable(io.redirect)

  private val dcache = outer.dcache.module
  val uncache = outer.uncache.module

  val delayedDcacheRefill = RegNext(dcache.io.lsu.lsq)

  val csrCtrl = DelayN(io.ooo_to_mem.csrCtrl, 2)
  dcache.io.csr.distribute_csr <> csrCtrl.distribute_csr
  dcache.io.l2_pf_store_only := RegNext(io.ooo_to_mem.csrCtrl.l2_pf_store_only, false.B)
  io.mem_to_ooo.csrUpdate := RegNext(dcache.io.csr.update)
  io.error <> RegNext(RegNext(dcache.io.error))
  when(!csrCtrl.cache_error_enable){
    io.error.report_to_beu := false.B
    io.error.valid := false.B
  }

  println("Enable 3-load and 3-store: " + Enable3Load3Store)
  val loadUnits = Seq.fill(LduCnt)(Module(new LoadUnit))
  val storeUnits = Seq.fill(StaCnt)(Module(new StoreUnit))
  val stdExeUnits = Seq.fill(StdCnt)(Module(new MemExeUnit(backendParams.memSchdParams.get.issueBlockParams.find(_.StdCnt != 0).get.exuBlockParams.head)))
  val hybridUnits = Seq.fill(HyuCnt)(Module(new HybridUnit)) // Todo: replace it with HybridUnit
  val stData = stdExeUnits.map(_.io.out)
  val exeUnits = loadUnits ++ storeUnits
  val vlWrapper = Module(new VectorLoadWrapper)
  val vsUopQueue = Module(new VsUopQueue)
  val vsFlowQueue = Module(new VsFlowQueue)

  val l1_pf_req = Wire(Decoupled(new L1PrefetchReq()))
  dcache.io.sms_agt_evict_req.ready := false.B
  val prefetcherOpt: Option[BasePrefecher] = coreParams.prefetcher.map {
    case _: SMSParams =>
      val sms = Module(new SMSPrefetcher())
      sms.io_agt_en := RegNextN(io.ooo_to_mem.csrCtrl.l1D_pf_enable_agt, 2, Some(false.B))
      sms.io_pht_en := RegNextN(io.ooo_to_mem.csrCtrl.l1D_pf_enable_pht, 2, Some(false.B))
      sms.io_act_threshold := RegNextN(io.ooo_to_mem.csrCtrl.l1D_pf_active_threshold, 2, Some(12.U))
      sms.io_act_stride := RegNextN(io.ooo_to_mem.csrCtrl.l1D_pf_active_stride, 2, Some(30.U))
      sms.io_stride_en := false.B
      sms.io_dcache_evict <> dcache.io.sms_agt_evict_req
      sms
  }
  prefetcherOpt.foreach{ pf => pf.io.l1_req.ready := false.B }
  val l1PrefetcherOpt: Option[BasePrefecher] = coreParams.prefetcher.map {
    case _ =>
      val l1Prefetcher = Module(new L1Prefetcher())
      l1Prefetcher.io.enable := WireInit(Constantin.createRecord("enableL1StreamPrefetcher" + p(XSCoreParamsKey).HartId.toString, initValue = 1.U)) === 1.U
      l1Prefetcher.pf_ctrl <> dcache.io.pf_ctrl
      l1Prefetcher.l2PfqBusy := io.l2PfqBusy

      // stride will train on miss or prefetch hit
      for (i <- 0 until LduCnt) {
        val source = loadUnits(i).io.prefetch_train_l1
        l1Prefetcher.stride_train(i).valid := source.valid && source.bits.isFirstIssue && (
          source.bits.miss || isFromStride(source.bits.meta_prefetch)
        )
        l1Prefetcher.stride_train(i).bits := source.bits
        l1Prefetcher.stride_train(i).bits.uop.pc := Mux(
          loadUnits(i).io.s2_ptr_chasing,
          RegEnable(io.ooo_to_mem.loadPc(i), loadUnits(i).io.s1_prefetch_spec),
          RegEnable(RegEnable(io.ooo_to_mem.loadPc(i), loadUnits(i).io.s0_prefetch_spec), loadUnits(i).io.s1_prefetch_spec)
        )
      }
      for (i <- 0 until HyuCnt) {
        val source = hybridUnits(i).io.prefetch_train_l1
        l1Prefetcher.stride_train.drop(LduCnt)(i).valid := source.valid && source.bits.isFirstIssue && (
          source.bits.miss || isFromStride(source.bits.meta_prefetch)
        )
        l1Prefetcher.stride_train.drop(LduCnt)(i).bits := source.bits
        l1Prefetcher.stride_train.drop(LduCnt)(i).bits.uop.pc := Mux(
          hybridUnits(i).io.ldu_io.s2_ptr_chasing,
          RegNext(io.ooo_to_mem.hybridPc(i)),
          RegNext(RegNext(io.ooo_to_mem.hybridPc(i)))
        )
      }
      l1Prefetcher
  }
  // load prefetch to l1 Dcache
  l1PrefetcherOpt match {
    case Some(pf) => l1_pf_req <> Pipeline(in = pf.io.l1_req, depth = 1, pipe = true, name = Some("pf_queue_to_ldu_reg"))
    case None =>
      l1_pf_req.valid := false.B
      l1_pf_req.bits := DontCare
  }
  val pf_train_on_hit = RegNextN(io.ooo_to_mem.csrCtrl.l1D_pf_train_on_hit, 2, Some(true.B))

  loadUnits.zipWithIndex.map(x => x._1.suggestName("LoadUnit_"+x._2))
  storeUnits.zipWithIndex.map(x => x._1.suggestName("StoreUnit_"+x._2))
  hybridUnits.zipWithIndex.map(x => x._1.suggestName("HybridUnit_"+x._2))
  val atomicsUnit = Module(new AtomicsUnit)

  val ldaWritebackOverride  = Mux(atomicsUnit.io.out.valid, atomicsUnit.io.out.bits, loadUnits.head.io.ldout.bits)
  val ldaOut = Wire(Decoupled(new MemExuOutput))
  ldaOut.valid := atomicsUnit.io.out.valid || loadUnits.head.io.ldout.valid
  ldaOut.bits  := ldaWritebackOverride
  atomicsUnit.io.out.ready := ldaOut.ready
  loadUnits.head.io.ldout.ready := ldaOut.ready

  val ldaExeWbReqs = ldaOut +: loadUnits.tail.map(_.io.ldout)
  io.mem_to_ooo.writebackLda <> ldaExeWbReqs
  io.mem_to_ooo.writebackSta <> storeUnits.map(_.io.stout)
  io.mem_to_ooo.writebackStd <> stdExeUnits.map(_.io.out)
  io.mem_to_ooo.writebackHyuLda <> hybridUnits.map(_.io.ldout)
  io.mem_to_ooo.writebackHyuSta <> hybridUnits.map(_.io.stout)
  io.mem_to_ooo.otherFastWakeup := DontCare
  io.mem_to_ooo.otherFastWakeup.drop(HyuCnt).take(LduCnt).zip(loadUnits.map(_.io.fast_uop)).foreach{case(a,b)=> a := b}
  io.mem_to_ooo.otherFastWakeup.take(HyuCnt).zip(hybridUnits.map(_.io.ldu_io.fast_uop)).foreach{case(a,b)=> a:=b}
  val stOut = io.mem_to_ooo.writebackSta ++ io.mem_to_ooo.writebackHyuSta

  // prefetch to l1 req
  // Stream's confidence is always 1
  // (LduCnt + HyuCnt) l1_pf_reqs ?
  loadUnits.foreach(load_unit => {
    load_unit.io.prefetch_req.valid <> l1_pf_req.valid
    load_unit.io.prefetch_req.bits <> l1_pf_req.bits
  })
  hybridUnits.foreach(hybrid_unit => {
    hybrid_unit.io.ldu_io.prefetch_req.valid <> l1_pf_req.valid
    hybrid_unit.io.ldu_io.prefetch_req.bits <> l1_pf_req.bits
  })
  // NOTE: loadUnits(0) has higher bank conflict and miss queue arb priority than loadUnits(1)
  // when loadUnits(0) stage 0 is busy, hw prefetch will never use that pipeline
  val LowConfPort = 0
  loadUnits(LowConfPort).io.prefetch_req.bits.confidence := 0.U

  val canAcceptHighConfPrefetch = loadUnits.map(_.io.canAcceptHighConfPrefetch) ++
                                  hybridUnits.map(_.io.canAcceptLowConfPrefetch)
  val canAcceptLowConfPrefetch = loadUnits.map(_.io.canAcceptLowConfPrefetch) ++
                                 hybridUnits.map(_.io.canAcceptLowConfPrefetch)
  l1_pf_req.ready := (0 until LduCnt + HyuCnt).map{
    case i => {
      if(i == LowConfPort) {
        loadUnits(i).io.canAcceptLowConfPrefetch
      }else {
        Mux(l1_pf_req.bits.confidence === 1.U, canAcceptHighConfPrefetch(i), canAcceptLowConfPrefetch(i))
      }
    }
  }.reduce(_ || _)

  // l1 pf fuzzer interface
  val DebugEnableL1PFFuzzer = false
  if (DebugEnableL1PFFuzzer) {
    // l1 pf req fuzzer
    val fuzzer = Module(new L1PrefetchFuzzer())
    fuzzer.io.vaddr := DontCare
    fuzzer.io.paddr := DontCare

    // override load_unit prefetch_req
    loadUnits.foreach(load_unit => {
      load_unit.io.prefetch_req.valid <> fuzzer.io.req.valid
      load_unit.io.prefetch_req.bits <> fuzzer.io.req.bits
    })

    // override hybrid_unit prefetch_req
    hybridUnits.foreach(hybrid_unit => {
      hybrid_unit.io.ldu_io.prefetch_req.valid <> fuzzer.io.req.valid
      hybrid_unit.io.ldu_io.prefetch_req.bits <> fuzzer.io.req.bits
    })

    fuzzer.io.req.ready := l1_pf_req.ready
  }

  // TODO: fast load wakeup
  val lsq     = Module(new LsqWrapper)
  val sbuffer = Module(new Sbuffer)
  // if you wants to stress test dcache store, use FakeSbuffer
  // val sbuffer = Module(new FakeSbuffer) // out of date now
  io.mem_to_ooo.stIssuePtr := lsq.io.issuePtrExt

  dcache.io.hartId := io.hartId
  lsq.io.hartId := io.hartId
  sbuffer.io.hartId := io.hartId
  atomicsUnit.io.hartId := io.hartId

  dcache.io.lqEmpty := lsq.io.lqEmpty

  // load/store prefetch to l2 cache
  prefetcherOpt.foreach(sms_pf => {
    l1PrefetcherOpt.foreach(l1_pf => {
      val sms_pf_to_l2 = ValidIODelay(sms_pf.io.l2_req, 2)
      val l1_pf_to_l2 = ValidIODelay(l1_pf.io.l2_req, 2)

      outer.l2_pf_sender_opt.get.out.head._1.addr_valid := sms_pf_to_l2.valid || l1_pf_to_l2.valid
      outer.l2_pf_sender_opt.get.out.head._1.addr := Mux(l1_pf_to_l2.valid, l1_pf_to_l2.bits.addr, sms_pf_to_l2.bits.addr)
      outer.l2_pf_sender_opt.get.out.head._1.pf_source := Mux(l1_pf_to_l2.valid, l1_pf_to_l2.bits.source, sms_pf_to_l2.bits.source)
      outer.l2_pf_sender_opt.get.out.head._1.l2_pf_en := RegNextN(io.ooo_to_mem.csrCtrl.l2_pf_enable, 2, Some(true.B))

      sms_pf.io.enable := RegNextN(io.ooo_to_mem.csrCtrl.l1D_pf_enable, 2, Some(false.B))

      val l2_trace = Wire(new LoadPfDbBundle)
      l2_trace.paddr := outer.l2_pf_sender_opt.get.out.head._1.addr
      val table = ChiselDB.createTable("L2PrefetchTrace"+ p(XSCoreParamsKey).HartId.toString, new LoadPfDbBundle, basicDB = false)
      table.log(l2_trace, l1_pf_to_l2.valid, "StreamPrefetchTrace", clock, reset)
      table.log(l2_trace, !l1_pf_to_l2.valid && sms_pf_to_l2.valid, "L2PrefetchTrace", clock, reset)

      val l1_pf_to_l3 = ValidIODelay(l1_pf.io.l3_req, 4)
      outer.l3_pf_sender_opt.get.out.head._1.addr_valid := l1_pf_to_l3.valid
      outer.l3_pf_sender_opt.get.out.head._1.addr := l1_pf_to_l3.bits
      outer.l3_pf_sender_opt.get.out.head._1.l2_pf_en := RegNextN(io.ooo_to_mem.csrCtrl.l2_pf_enable, 4, Some(true.B))

      val l3_trace = Wire(new LoadPfDbBundle)
      l3_trace.paddr := outer.l3_pf_sender_opt.get.out.head._1.addr
      val l3_table = ChiselDB.createTable("L3PrefetchTrace"+ p(XSCoreParamsKey).HartId.toString, new LoadPfDbBundle, basicDB = false)
      l3_table.log(l3_trace, l1_pf_to_l3.valid, "StreamPrefetchTrace", clock, reset)

      XSPerfAccumulate("prefetch_fire_l2", outer.l2_pf_sender_opt.get.out.head._1.addr_valid)
      XSPerfAccumulate("prefetch_fire_l3", outer.l3_pf_sender_opt.get.out.head._1.addr_valid)
      XSPerfAccumulate("l1pf_fire_l2", l1_pf_to_l2.valid)
      XSPerfAccumulate("sms_fire_l2", !l1_pf_to_l2.valid && sms_pf_to_l2.valid)
      XSPerfAccumulate("sms_block_by_l1pf", l1_pf_to_l2.valid && sms_pf_to_l2.valid)
    })
  })

  // ptw
  val sfence = RegNext(RegNext(io.ooo_to_mem.sfence))
  val tlbcsr = RegNext(RegNext(io.ooo_to_mem.tlbCsr))
  private val ptw = outer.ptw.module
  private val ptw_to_l2_buffer = outer.ptw_to_l2_buffer.module
  ptw.io.hartId := io.hartId
  ptw.io.sfence <> sfence
  ptw.io.csr.tlb <> tlbcsr
  ptw.io.csr.distribute_csr <> csrCtrl.distribute_csr

  val perfEventsPTW = Wire(Vec(19, new PerfEvent))
  if (!coreParams.softPTW) {
    perfEventsPTW := ptw.getPerf
  } else {
    perfEventsPTW := DontCare
  }

  // dtlb
  val dtlb_ld = VecInit(Seq.fill(1){
    val tlb_ld = Module(new TLBNonBlock(LduCnt + HyuCnt + 1, 2, ldtlbParams))
    tlb_ld.io // let the module have name in waveform
  })
  val dtlb_st = VecInit(Seq.fill(1){
    val tlb_st = Module(new TLBNonBlock(StaCnt, 1, sttlbParams))
    tlb_st.io // let the module have name in waveform
  })
  val dtlb_prefetch = VecInit(Seq.fill(1){
    val tlb_prefetch = Module(new TLBNonBlock(2, 2, pftlbParams))
    tlb_prefetch.io // let the module have name in waveform
  })
  /* tlb vec && constant variable */
  val dtlb = dtlb_ld ++ dtlb_st ++ dtlb_prefetch
  val (dtlb_ld_idx, dtlb_st_idx, dtlb_pf_idx) = (0, 1, 2)
  val TlbSubSizeVec = Seq(LduCnt+HyuCnt+1, StaCnt, 2) // (load + hybrid + stream pf, store, sms+l2bop)
  val DTlbSize = TlbSubSizeVec.sum
  val TlbStartVec = TlbSubSizeVec.scanLeft(0)(_ + _).dropRight(1)
  val TlbEndVec = TlbSubSizeVec.scanLeft(0)(_ + _).drop(1)

  val ptwio = Wire(new VectorTlbPtwIO(DTlbSize))
  val dtlb_reqs = dtlb.map(_.requestor).flatten
  val dtlb_pmps = dtlb.map(_.pmp).flatten
  dtlb.map(_.hartId := io.hartId)
  dtlb.map(_.sfence := sfence)
  dtlb.map(_.csr := tlbcsr)
  dtlb.map(_.flushPipe.map(a => a := false.B)) // non-block doesn't need
  if (refillBothTlb) {
    require(ldtlbParams.outReplace == sttlbParams.outReplace)
    require(ldtlbParams.outReplace == hytlbParams.outReplace)
    require(ldtlbParams.outReplace == pftlbParams.outReplace)
    require(ldtlbParams.outReplace)

    val replace = Module(new TlbReplace(DTlbSize, ldtlbParams))
    replace.io.apply_sep(dtlb.map(_.replace), ptwio.resp.bits.data.entry.tag)
  } else {
    // TODO: there will be bugs in TlbReplace when outReplace enable, since the order of Hyu is not right.
    if (ldtlbParams.outReplace) {
      val replace_ld = Module(new TlbReplace(LduCnt + 1, ldtlbParams))
      replace_ld.io.apply_sep(dtlb_ld.map(_.replace), ptwio.resp.bits.data.entry.tag)
    }
    if (hytlbParams.outReplace) {
      val replace_hy = Module(new TlbReplace(HyuCnt, hytlbParams))
      replace_hy.io.apply_sep(dtlb_ld.map(_.replace), ptwio.resp.bits.data.entry.tag)
    }
    if (sttlbParams.outReplace) {
      val replace_st = Module(new TlbReplace(StaCnt, sttlbParams))
      replace_st.io.apply_sep(dtlb_st.map(_.replace), ptwio.resp.bits.data.entry.tag)
    }
    if (pftlbParams.outReplace) {
      val replace_pf = Module(new TlbReplace(1, pftlbParams))
      replace_pf.io.apply_sep(dtlb_prefetch.map(_.replace), ptwio.resp.bits.data.entry.tag)
    }
  }

  val ptw_resp_next = RegEnable(ptwio.resp.bits, ptwio.resp.valid)
  val ptw_resp_v = RegNext(ptwio.resp.valid && !(sfence.valid && tlbcsr.satp.changed), init = false.B)
  ptwio.resp.ready := true.B

  val tlbreplay = WireInit(VecInit(Seq.fill(LdExuCnt)(false.B)))
  dontTouch(tlbreplay)
  for (i <- 0 until LdExuCnt) {
    tlbreplay(i) := dtlb_ld(0).ptw.req(i).valid && ptw_resp_next.vector(0) && ptw_resp_v &&
      ptw_resp_next.data.hit(dtlb_ld(0).ptw.req(i).bits.vpn, tlbcsr.satp.asid, allType = true, ignoreAsid = true)
  }

  dtlb.flatMap(a => a.ptw.req)
    .zipWithIndex
    .foreach{ case (tlb, i) =>
      tlb.ready := ptwio.req(i).ready
      ptwio.req(i).bits := tlb.bits
    val vector_hit = if (refillBothTlb) Cat(ptw_resp_next.vector).orR
      else if (i < TlbEndVec(dtlb_ld_idx)) Cat(ptw_resp_next.vector.slice(TlbStartVec(dtlb_ld_idx), TlbEndVec(dtlb_ld_idx))).orR
      else if (i < TlbEndVec(dtlb_st_idx)) Cat(ptw_resp_next.vector.slice(TlbStartVec(dtlb_st_idx), TlbEndVec(dtlb_st_idx))).orR
      else                                 Cat(ptw_resp_next.vector.slice(TlbStartVec(dtlb_pf_idx), TlbEndVec(dtlb_pf_idx))).orR
    ptwio.req(i).valid := tlb.valid && !(ptw_resp_v && vector_hit &&
      ptw_resp_next.data.hit(tlb.bits.vpn, tlbcsr.satp.asid, allType = true, ignoreAsid = true))
  }
  dtlb.foreach(_.ptw.resp.bits := ptw_resp_next.data)
  if (refillBothTlb) {
    dtlb.foreach(_.ptw.resp.valid := ptw_resp_v && Cat(ptw_resp_next.vector).orR)
  } else {
    dtlb_ld.foreach(_.ptw.resp.valid := ptw_resp_v && Cat(ptw_resp_next.vector.slice(TlbStartVec(dtlb_ld_idx), TlbEndVec(dtlb_ld_idx))).orR)
    dtlb_st.foreach(_.ptw.resp.valid := ptw_resp_v && Cat(ptw_resp_next.vector.slice(TlbStartVec(dtlb_st_idx), TlbEndVec(dtlb_st_idx))).orR)
    dtlb_prefetch.foreach(_.ptw.resp.valid := ptw_resp_v && Cat(ptw_resp_next.vector.slice(TlbStartVec(dtlb_pf_idx), TlbEndVec(dtlb_pf_idx))).orR)
  }

  val dtlbRepeater  = PTWNewFilter(ldtlbParams.fenceDelay, ptwio, ptw.io.tlb(1), sfence, tlbcsr, l2tlbParams.dfilterSize)
  val itlbRepeater3 = PTWRepeaterNB(passReady = false, itlbParams.fenceDelay, io.fetch_to_mem.itlb, ptw.io.tlb(0), sfence, tlbcsr)

  lsq.io.debugTopDown.robHeadMissInDTlb := dtlbRepeater.io.rob_head_miss_in_tlb

  // pmp
  val pmp = Module(new PMP())
  pmp.io.distribute_csr <> csrCtrl.distribute_csr

  val pmp_check = VecInit(Seq.fill(DTlbSize)(Module(new PMPChecker(3)).io))
  for ((p,d) <- pmp_check zip dtlb_pmps) {
    p.apply(tlbcsr.priv.dmode, pmp.io.pmp, pmp.io.pma, d)
    require(p.req.bits.size.getWidth == d.bits.size.getWidth)
  }

  for (i <- 0 until LduCnt) {
    io.debug_ls.debugLsInfo(i) := loadUnits(i).io.debug_ls
  }
  for (i <- 0 until HyuCnt) {
    io.debug_ls.debugLsInfo.drop(LduCnt)(i) := hybridUnits(i).io.ldu_io.debug_ls
  }
  for (i <- 0 until StaCnt) {
    io.debug_ls.debugLsInfo.drop(LduCnt + HyuCnt)(i) := storeUnits(i).io.debug_ls
  }
  for (i <- 0 until HyuCnt) {
    io.debug_ls.debugLsInfo.drop(LduCnt + HyuCnt + StaCnt)(i) := hybridUnits(i).io.stu_io.debug_ls
  }

  io.mem_to_ooo.lsTopdownInfo := loadUnits.map(_.io.lsTopdownInfo) ++ hybridUnits.map(_.io.ldu_io.lsTopdownInfo)

  // trigger
  val tdata = RegInit(VecInit(Seq.fill(TriggerNum)(0.U.asTypeOf(new MatchTriggerIO))))
  val tEnable = RegInit(VecInit(Seq.fill(TriggerNum)(false.B)))
  tEnable := csrCtrl.mem_trigger.tEnableVec
  when(csrCtrl.mem_trigger.tUpdate.valid) {
    tdata(csrCtrl.mem_trigger.tUpdate.bits.addr) := csrCtrl.mem_trigger.tUpdate.bits.tdata
  }

  val backendTriggerTimingVec = tdata.map(_.timing)
  val backendTriggerChainVec = tdata.map(_.chain)

  XSDebug(tEnable.asUInt.orR, "Debug Mode: At least one store trigger is enabled\n")
  for (j <- 0 until TriggerNum)
    PrintTriggerInfo(tEnable(j), tdata(j))

  // LoadUnit
  val correctMissTrain = WireInit(Constantin.createRecord("CorrectMissTrain" + p(XSCoreParamsKey).HartId.toString, initValue = 0.U)) === 1.U

  for (i <- 0 until LduCnt) {
    loadUnits(i).io.redirect <> redirect

    // get input form dispatch
    loadUnits(i).io.ldin <> io.ooo_to_mem.issueLda(i)
    loadUnits(i).io.feedback_slow <> io.mem_to_ooo.ldaIqFeedback(i).feedbackSlow
    io.mem_to_ooo.ldaIqFeedback(i).feedbackFast := DontCare
    loadUnits(i).io.correctMissTrain := correctMissTrain
    io.mem_to_ooo.ldCancel.drop(HyuCnt)(i) := loadUnits(i).io.ldCancel
    io.mem_to_ooo.wakeup.drop(HyuCnt)(i) := loadUnits(i).io.wakeup

    // vector
    if (i < VecLoadPipelineWidth) {
      loadUnits(i).io.vecldin <> vlWrapper.io.pipeIssue(i)
      vlWrapper.io.pipeReplay(i) <> loadUnits(i).io.vecReplay
      vlWrapper.io.pipeResult(i) <> loadUnits(i).io.vecldout
    } else {
      loadUnits(i).io.vecldin.valid := false.B
      loadUnits(i).io.vecldin.bits := DontCare
      loadUnits(i).io.vecReplay.ready := false.B
      loadUnits(i).io.vecldout.ready := false.B
    }
    loadUnits(i).io.vec_forward <> vsFlowQueue.io.forward(i)

    // fast replay
    loadUnits(i).io.fast_rep_in <> loadUnits(i).io.fast_rep_out

    // dcache access
    loadUnits(i).io.dcache <> dcache.io.lsu.load(i)
    // forward
    loadUnits(i).io.lsq.forward <> lsq.io.forward(i)
    loadUnits(i).io.sbuffer <> sbuffer.io.forward(i)
    loadUnits(i).io.tl_d_channel := dcache.io.lsu.forward_D(i)
    loadUnits(i).io.forward_mshr <> dcache.io.lsu.forward_mshr(i)
    // ld-ld violation check
    loadUnits(i).io.lsq.ldld_nuke_query <> lsq.io.ldu.ldld_nuke_query(i)
    loadUnits(i).io.lsq.stld_nuke_query <> lsq.io.ldu.stld_nuke_query(i)
    loadUnits(i).io.csrCtrl       <> csrCtrl
    // dcache refill req
    loadUnits(i).io.refill           <> delayedDcacheRefill
    // dtlb
    loadUnits(i).io.tlb <> dtlb_reqs.take(LduCnt)(i)
    // pmp
    loadUnits(i).io.pmp <> pmp_check(i).resp
    // st-ld violation query
    val stld_nuke_query = storeUnits.map(_.io.stld_nuke_query) ++ hybridUnits.map(_.io.stu_io.stld_nuke_query)
    for (s <- 0 until StorePipelineWidth) {
      loadUnits(i).io.stld_nuke_query(s) := stld_nuke_query(s)
    }
    loadUnits(i).io.lq_rep_full <> lsq.io.lq_rep_full
    // load prefetch train
    prefetcherOpt.foreach(pf => {
      // sms will train on all miss load sources
      val source = loadUnits(i).io.prefetch_train
      pf.io.ld_in(i).valid := Mux(pf_train_on_hit,
        source.valid,
        source.valid && source.bits.isFirstIssue && source.bits.miss
      )
      pf.io.ld_in(i).bits := source.bits
      pf.io.ld_in(i).bits.uop.pc := Mux(
        loadUnits(i).io.s2_ptr_chasing,
        RegEnable(io.ooo_to_mem.loadPc(i), loadUnits(i).io.s1_prefetch_spec),
        RegEnable(RegEnable(io.ooo_to_mem.loadPc(i), loadUnits(i).io.s0_prefetch_spec), loadUnits(i).io.s1_prefetch_spec)
      )
    })
    l1PrefetcherOpt.foreach(pf => {
      // stream will train on all load sources
      val source = loadUnits(i).io.prefetch_train_l1
      pf.io.ld_in(i).valid := source.valid && source.bits.isFirstIssue
      pf.io.ld_in(i).bits := source.bits
    })

    // load to load fast forward: load(i) prefers data(i)
    val l2l_fwd_out = loadUnits.map(_.io.l2l_fwd_out) ++ hybridUnits.map(_.io.ldu_io.l2l_fwd_out)
    val fastPriority = (i until LduCnt + HyuCnt) ++ (0 until i)
    val fastValidVec = fastPriority.map(j => l2l_fwd_out(j).valid)
    val fastDataVec = fastPriority.map(j => l2l_fwd_out(j).data)
    val fastErrorVec = fastPriority.map(j => l2l_fwd_out(j).dly_ld_err)
    val fastMatchVec = fastPriority.map(j => io.ooo_to_mem.loadFastMatch(i)(j))
    loadUnits(i).io.l2l_fwd_in.valid := VecInit(fastValidVec).asUInt.orR
    loadUnits(i).io.l2l_fwd_in.data := ParallelPriorityMux(fastValidVec, fastDataVec)
    loadUnits(i).io.l2l_fwd_in.dly_ld_err := ParallelPriorityMux(fastValidVec, fastErrorVec)
    val fastMatch = ParallelPriorityMux(fastValidVec, fastMatchVec)
    loadUnits(i).io.ld_fast_match := fastMatch
    loadUnits(i).io.ld_fast_imm := io.ooo_to_mem.loadFastImm(i)
    loadUnits(i).io.ld_fast_fuOpType := io.ooo_to_mem.loadFastFuOpType(i)
    loadUnits(i).io.replay <> lsq.io.replay(i)

    val l2_hint = RegNext(io.l2_hint)
    loadUnits(i).io.l2_hint <> l2_hint
    loadUnits(i).io.tlb_hint.id := dtlbRepeater.io.hint.get.req(i).id
    loadUnits(i).io.tlb_hint.full := dtlbRepeater.io.hint.get.req(i).full ||
      RegNext(tlbreplay(i)) || RegNext(dtlb_ld(0).tlbreplay(i))

    // passdown to lsq (load s2)
    lsq.io.ldu.ldin(i) <> loadUnits(i).io.lsq.ldin
    lsq.io.ldout(i) <> loadUnits(i).io.lsq.uncache
    lsq.io.ld_raw_data(i) <> loadUnits(i).io.lsq.ld_raw_data
    lsq.io.l2_hint.valid := l2_hint.valid
    lsq.io.l2_hint.bits.sourceId := l2_hint.bits.sourceId
    lsq.io.l2_hint.bits.isKeyword := l2_hint.bits.isKeyword


    lsq.io.tlb_hint <> dtlbRepeater.io.hint.get

    // alter writeback exception info
    io.mem_to_ooo.s3_delayed_load_error(i) := loadUnits(i).io.s3_dly_ld_err

    // update mem dependency predictor
    // io.memPredUpdate(i) := DontCare

    // --------------------------------
    // Load Triggers
    // --------------------------------
    val frontendTriggerTimingVec = io.mem_to_ooo.writebackLda(i).bits.uop.trigger.frontendTiming
    val frontendTriggerChainVec = io.mem_to_ooo.writebackLda(i).bits.uop.trigger.frontendChain
    val frontendTriggerHitVec = io.mem_to_ooo.writebackLda(i).bits.uop.trigger.frontendHit
    val loadTriggerHitVec = Wire(Vec(TriggerNum, Bool()))

    val triggerTimingVec = VecInit(backendTriggerTimingVec.zip(frontendTriggerTimingVec).map { case (b, f) => b || f })
    val triggerChainVec = VecInit(backendTriggerChainVec.zip(frontendTriggerChainVec).map { case (b, f) => b || f })
    val triggerHitVec = VecInit(loadTriggerHitVec.zip(frontendTriggerHitVec).map { case (b, f) => b || f })

    val triggerCanFireVec = Wire(Vec(TriggerNum, Bool()))

    for (j <- 0 until TriggerNum) {
      loadUnits(i).io.trigger(j).tdata2 := tdata(j).tdata2
      loadUnits(i).io.trigger(j).matchType := tdata(j).matchType
      loadUnits(i).io.trigger(j).tEnable := tEnable(j) && tdata(j).load
      // Just let load triggers that match data unavailable
      loadTriggerHitVec(j) := loadUnits(i).io.trigger(j).addrHit && !tdata(j).select
    }
    TriggerCheckCanFire(TriggerNum, triggerCanFireVec, triggerHitVec, triggerTimingVec, triggerChainVec)
    lsq.io.trigger(i) <> loadUnits(i).io.lsq.trigger

    io.mem_to_ooo.writebackLda(i).bits.uop.trigger.backendHit := triggerHitVec
    io.mem_to_ooo.writebackLda(i).bits.uop.trigger.backendCanFire := triggerCanFireVec
    XSDebug(io.mem_to_ooo.writebackLda(i).bits.uop.trigger.getBackendCanFire && io.mem_to_ooo.writebackLda(i).valid, p"Debug Mode: Load Inst No.${i}" +
      p"has trigger fire vec ${io.mem_to_ooo.writebackLda(i).bits.uop.trigger.backendCanFire}\n")
  }

  for (i <- 0 until HyuCnt) {
    hybridUnits(i).io.redirect <> redirect

    // get input from dispatch
    hybridUnits(i).io.lsin <> io.ooo_to_mem.issueHya(i)
    hybridUnits(i).io.feedback_slow <> io.mem_to_ooo.hyuIqFeedback(i).feedbackSlow
    hybridUnits(i).io.feedback_fast <> io.mem_to_ooo.hyuIqFeedback(i).feedbackFast
    hybridUnits(i).io.correctMissTrain := correctMissTrain
    io.mem_to_ooo.ldCancel.take(HyuCnt)(i) := hybridUnits(i).io.ldu_io.ldCancel
    io.mem_to_ooo.wakeup.take(HyuCnt)(i) := hybridUnits(i).io.ldu_io.wakeup

    // ------------------------------------
    //  Load Port
    // ------------------------------------
    // fast replay
    hybridUnits(i).io.ldu_io.fast_rep_in <> hybridUnits(i).io.ldu_io.fast_rep_out

    // get input from dispatch
    hybridUnits(i).io.ldu_io.dcache <> dcache.io.lsu.load(LduCnt + i)
    hybridUnits(i).io.stu_io.dcache <> dcache.io.lsu.sta(StaCnt + i)

    // dcache access
    hybridUnits(i).io.ldu_io.lsq.forward <> lsq.io.forward(LduCnt + i)
    // forward
    hybridUnits(i).io.ldu_io.sbuffer <> sbuffer.io.forward(LduCnt + i)
    hybridUnits(i).io.ldu_io.vec_forward <> vsFlowQueue.io.forward(LduCnt + i)
    hybridUnits(i).io.ldu_io.tl_d_channel := dcache.io.lsu.forward_D(LduCnt + i)
    hybridUnits(i).io.ldu_io.forward_mshr <> dcache.io.lsu.forward_mshr(LduCnt + i)
    // ld-ld violation check
    hybridUnits(i).io.ldu_io.lsq.ldld_nuke_query <> lsq.io.ldu.ldld_nuke_query(LduCnt + i)
    hybridUnits(i).io.ldu_io.lsq.stld_nuke_query <> lsq.io.ldu.stld_nuke_query(LduCnt + i)
    hybridUnits(i).io.csrCtrl <> csrCtrl
    // dcache refill req
    hybridUnits(i).io.ldu_io.refill <> delayedDcacheRefill
    hybridUnits(i).io.ldu_io.tlb_hint.id := dtlbRepeater.io.hint.get.req(LduCnt + i).id
    hybridUnits(i).io.ldu_io.tlb_hint.full := dtlbRepeater.io.hint.get.req(LduCnt + i).full ||
      RegNext(tlbreplay(LduCnt + i)) || RegNext(dtlb_ld(0).tlbreplay(LduCnt + i))

    // dtlb
    hybridUnits(i).io.tlb <> dtlb_ld.head.requestor(LduCnt + i)
    // pmp
    hybridUnits(i).io.pmp <> pmp_check.drop(LduCnt)(i).resp
    // st-ld violation query
    val stld_nuke_query = VecInit(storeUnits.map(_.io.stld_nuke_query) ++ hybridUnits.map(_.io.stu_io.stld_nuke_query))
    hybridUnits(i).io.ldu_io.stld_nuke_query := stld_nuke_query
    hybridUnits(i).io.ldu_io.lq_rep_full <> lsq.io.lq_rep_full
    // load prefetch train
    prefetcherOpt.foreach(pf => {
      val source = hybridUnits(i).io.prefetch_train
      pf.io.ld_in(LduCnt + i).valid := Mux(pf_train_on_hit,
        source.valid,
        source.valid && source.bits.isFirstIssue && source.bits.miss
      )
      pf.io.ld_in(LduCnt + i).bits := source.bits
      pf.io.ld_in(LduCnt + i).bits.uop.pc := Mux(hybridUnits(i).io.ldu_io.s2_ptr_chasing, io.ooo_to_mem.hybridPc(i), RegNext(io.ooo_to_mem.hybridPc(i)))
    })
    l1PrefetcherOpt.foreach(pf => {
      // stream will train on all load sources
      val source = hybridUnits(i).io.prefetch_train_l1
      pf.io.ld_in(LduCnt + i).valid := source.valid && source.bits.isFirstIssue &&
                                       FuType.isLoad(source.bits.uop.fuType)
      pf.io.ld_in(LduCnt + i).bits := source.bits
      pf.io.st_in(StaCnt + i).valid := false.B
      pf.io.st_in(StaCnt + i).bits := DontCare
    })
    prefetcherOpt.foreach(pf => {
      val source = hybridUnits(i).io.prefetch_train
      pf.io.st_in(StaCnt + i).valid := Mux(pf_train_on_hit,
        source.valid,
        source.valid && source.bits.isFirstIssue && source.bits.miss
      ) && FuType.isStore(source.bits.uop.fuType)
      pf.io.st_in(StaCnt + i).bits := source.bits
      pf.io.st_in(StaCnt + i).bits.uop.pc := RegNext(io.ooo_to_mem.hybridPc(i))
    })

    // load to load fast forward: load(i) prefers data(i)
    val l2l_fwd_out = loadUnits.map(_.io.l2l_fwd_out) ++ hybridUnits.map(_.io.ldu_io.l2l_fwd_out)
    val fastPriority = (LduCnt + i until LduCnt + HyuCnt) ++ (0 until LduCnt + i)
    val fastValidVec = fastPriority.map(j => l2l_fwd_out(j).valid)
    val fastDataVec = fastPriority.map(j => l2l_fwd_out(j).data)
    val fastErrorVec = fastPriority.map(j => l2l_fwd_out(j).dly_ld_err)
    val fastMatchVec = fastPriority.map(j => io.ooo_to_mem.loadFastMatch(LduCnt + i)(j))
    hybridUnits(i).io.ldu_io.l2l_fwd_in.valid := VecInit(fastValidVec).asUInt.orR
    hybridUnits(i).io.ldu_io.l2l_fwd_in.data := ParallelPriorityMux(fastValidVec, fastDataVec)
    hybridUnits(i).io.ldu_io.l2l_fwd_in.dly_ld_err := ParallelPriorityMux(fastValidVec, fastErrorVec)
    val fastMatch = ParallelPriorityMux(fastValidVec, fastMatchVec)
    hybridUnits(i).io.ldu_io.ld_fast_match := fastMatch
    hybridUnits(i).io.ldu_io.ld_fast_imm := io.ooo_to_mem.loadFastImm(LduCnt + i)
    hybridUnits(i).io.ldu_io.ld_fast_fuOpType := io.ooo_to_mem.loadFastFuOpType(LduCnt + i)
    hybridUnits(i).io.ldu_io.replay <> lsq.io.replay(LduCnt + i)
    hybridUnits(i).io.ldu_io.l2_hint <> io.l2_hint

    // uncache
    lsq.io.ldout.drop(LduCnt)(i) <> hybridUnits(i).io.ldu_io.lsq.uncache
    lsq.io.ld_raw_data.drop(LduCnt)(i) <> hybridUnits(i).io.ldu_io.lsq.ld_raw_data


    // passdown to lsq (load s2)
    lsq.io.ldu.ldin(LduCnt + i) <> hybridUnits(i).io.ldu_io.lsq.ldin
    lsq.io.trigger(LduCnt + i) <> hybridUnits(i).io.ldu_io.lsq.trigger
    // Lsq to sta unit
    lsq.io.sta.storeMaskIn(StaCnt + i) <> hybridUnits(i).io.stu_io.st_mask_out

    // Lsq to std unit's rs
    lsq.io.std.storeDataIn(StaCnt + i) := stData(StaCnt + i)
    // prefetch
    hybridUnits(i).io.stu_io.prefetch_req <> sbuffer.io.store_prefetch(StaCnt + i)

    io.mem_to_ooo.s3_delayed_load_error(LduCnt + i) := hybridUnits(i).io.ldu_io.s3_dly_ld_err

    // --------------------------------
    // Load Triggers
    // --------------------------------
    val frontendTriggerTimingVec = io.mem_to_ooo.writebackHyuLda(i).bits.uop.trigger.frontendTiming
    val frontendTriggerChainVec = io.mem_to_ooo.writebackHyuLda(i).bits.uop.trigger.frontendChain
    val frontendTriggerHitVec = io.mem_to_ooo.writebackHyuLda(i).bits.uop.trigger.frontendHit
    val loadTriggerHitVec = Wire(Vec(TriggerNum, Bool()))

    val triggerTimingVec = VecInit(backendTriggerTimingVec.zip(frontendTriggerTimingVec).map { case (b, f) => b || f })
    val triggerChainVec = VecInit(backendTriggerChainVec.zip(frontendTriggerChainVec).map { case (b, f) => b || f })
    val triggerHitVec = VecInit(loadTriggerHitVec.zip(frontendTriggerHitVec).map { case (b, f) => b || f })

    val triggerCanFireVec = Wire(Vec(TriggerNum, Bool()))

    for (j <- 0 until TriggerNum) {
      hybridUnits(i).io.ldu_io.trigger(j).tdata2 := tdata(j).tdata2
      hybridUnits(i).io.ldu_io.trigger(j).matchType := tdata(j).matchType
      hybridUnits(i).io.ldu_io.trigger(j).tEnable := tEnable(j) && tdata(j).load
      // Just let load triggers that match data unavailable
      loadTriggerHitVec(j) := hybridUnits(i).io.ldu_io.trigger(j).addrHit && !tdata(j).select
    }
    TriggerCheckCanFire(TriggerNum, triggerCanFireVec, triggerHitVec, triggerTimingVec, triggerChainVec)

    io.mem_to_ooo.writebackHyuLda(i).bits.uop.trigger.backendHit := triggerHitVec
    io.mem_to_ooo.writebackHyuLda(i).bits.uop.trigger.backendCanFire := triggerCanFireVec
    XSDebug(io.mem_to_ooo.writebackHyuLda(i).bits.uop.trigger.getBackendCanFire && io.mem_to_ooo.writebackHyuLda(i).valid, p"Debug Mode: Hybrid Inst No.${i}" +
      p"has trigger fire vec ${io.mem_to_ooo.writebackHyuLda(i).bits.uop.trigger.backendCanFire}\n")

    // ------------------------------------
    //  Store Port
    // ------------------------------------
    hybridUnits(i).io.stu_io.lsq <> lsq.io.sta.storeAddrIn.takeRight(HyuCnt)(i)
    hybridUnits(i).io.stu_io.lsq_replenish <> lsq.io.sta.storeAddrInRe.takeRight(HyuCnt)(i)

    lsq.io.sta.storeMaskIn.takeRight(HyuCnt)(i) <> hybridUnits(i).io.stu_io.st_mask_out
    io.mem_to_ooo.stIn.takeRight(HyuCnt)(i).valid := hybridUnits(i).io.stu_io.issue.valid
    io.mem_to_ooo.stIn.takeRight(HyuCnt)(i).bits := hybridUnits(i).io.stu_io.issue.bits

    // ------------------------------------
    //  Vector Store Port
    // ------------------------------------
    hybridUnits(i).io.vec_stu_io.isFirstIssue := true.B
    lsq.io.sta.vecStoreAddrIn(i + StaCnt) <> hybridUnits(i).io.vec_stu_io.lsq

    // -------------------------
    // Store Triggers
    // -------------------------
    val hyuOut = io.mem_to_ooo.writebackHyuSta(i)

    val stFrontendTriggerTimingVec = hyuOut.bits.uop.trigger.frontendTiming
    val stFrontendTriggerChainVec = hyuOut.bits.uop.trigger.frontendChain
    val stFrontendTriggerHitVec = hyuOut.bits.uop.trigger.frontendHit
    val storeTriggerHitVec = WireInit(VecInit(Seq.fill(TriggerNum)(false.B)))

    val stTriggerTimingVec = VecInit(backendTriggerTimingVec.zip(stFrontendTriggerTimingVec).map { case (b, f) => b || f })
    val stTriggerChainVec = VecInit(backendTriggerChainVec.zip(stFrontendTriggerChainVec).map { case (b, f) => b || f })
    val stTriggerHitVec = VecInit(storeTriggerHitVec.zip(stFrontendTriggerHitVec).map { case (b, f) => b || f })

    val stTriggerCanFireVec = WireInit(VecInit(Seq.fill(TriggerNum)(false.B)))

    when(hybridUnits(i).io.stout.fire &&
      FuType.isStore(hybridUnits(i).io.stout.bits.uop.fuType)) {
      for (j <- 0 until TriggerNum) {
        storeTriggerHitVec(j) := !tdata(j).select && TriggerCmp(
          hyuOut.bits.debug.vaddr,
          tdata(j).tdata2,
          tdata(j).matchType,
          tEnable(j) && tdata(j).store
        )
      }
      TriggerCheckCanFire(TriggerNum, stTriggerCanFireVec, stTriggerHitVec, stTriggerTimingVec, stTriggerChainVec)

      hyuOut.bits.uop.trigger.backendHit := stTriggerHitVec
      hyuOut.bits.uop.trigger.backendCanFire := stTriggerCanFireVec
    }

  }

  // Prefetcher
  val StreamDTLBPortIndex = TlbStartVec(dtlb_ld_idx) + LduCnt + HyuCnt
  val PrefetcherDTLBPortIndex = TlbStartVec(dtlb_pf_idx)
  val L2toL1DLBPortIndex = TlbStartVec(dtlb_pf_idx) + 1
  prefetcherOpt match {
  case Some(pf) => dtlb_reqs(PrefetcherDTLBPortIndex) <> pf.io.tlb_req
  case None =>
    dtlb_reqs(PrefetcherDTLBPortIndex) := DontCare
    dtlb_reqs(PrefetcherDTLBPortIndex).req.valid := false.B
    dtlb_reqs(PrefetcherDTLBPortIndex).resp.ready := true.B
  }
  l1PrefetcherOpt match {
    case Some(pf) => dtlb_reqs(StreamDTLBPortIndex) <> pf.io.tlb_req
    case None =>
        dtlb_reqs(StreamDTLBPortIndex) := DontCare
        dtlb_reqs(StreamDTLBPortIndex).req.valid := false.B
        dtlb_reqs(StreamDTLBPortIndex).resp.ready := true.B
  }
  dtlb_reqs(L2toL1DLBPortIndex) <> io.l2_tlb_req
  dtlb_reqs(L2toL1DLBPortIndex).resp.ready := true.B

  // StoreUnit
  for (i <- 0 until StdCnt) {
    stdExeUnits(i).io.flush <> redirect
    stdExeUnits(i).io.in.valid := io.ooo_to_mem.issueStd(i).valid
    io.ooo_to_mem.issueStd(i).ready := stdExeUnits(i).io.in.ready
    stdExeUnits(i).io.in.bits := io.ooo_to_mem.issueStd(i).bits
  }

  for (i <- 0 until StaCnt) {
    val stu = storeUnits(i)

    stu.io.redirect      <> redirect
    stu.io.dcache        <> dcache.io.lsu.sta(i)
    stu.io.feedback_slow <> io.mem_to_ooo.staIqFeedback(i).feedbackSlow
    stu.io.stin         <> io.ooo_to_mem.issueSta(i)
    stu.io.lsq          <> lsq.io.sta.storeAddrIn(i)
    stu.io.lsq_replenish <> lsq.io.sta.storeAddrInRe(i)
    stu.io.lsq_vec       <> lsq.io.sta.vecStoreAddrIn(i)
    // dtlb
    stu.io.tlb          <> dtlb_st.head.requestor(i)
    stu.io.pmp          <> pmp_check(LduCnt + HyuCnt + 1 + i).resp

    // prefetch
    stu.io.prefetch_req <> sbuffer.io.store_prefetch(i)

    // store unit does not need fast feedback
    io.mem_to_ooo.staIqFeedback(i).feedbackFast := DontCare

    // Lsq to sta unit
    lsq.io.sta.storeMaskIn(i) <> stu.io.st_mask_out

    // Lsq to std unit's rs
    lsq.io.std.storeDataIn(i) := stData(i)

    // store prefetch train
    l1PrefetcherOpt.foreach(pf => {
      // stream will train on all load sources
      pf.io.st_in(i).valid := false.B
      pf.io.st_in(i).bits := DontCare
    })

    prefetcherOpt.foreach(pf => {
      pf.io.st_in(i).valid := Mux(pf_train_on_hit,
        stu.io.prefetch_train.valid,
        stu.io.prefetch_train.valid && stu.io.prefetch_train.bits.isFirstIssue && (
          stu.io.prefetch_train.bits.miss
          )
      )
      pf.io.st_in(i).bits := stu.io.prefetch_train.bits
<<<<<<< HEAD
      pf.io.st_in(i).bits.uop.pc := RegNext(RegNext(io.ooo_to_mem.storePc(i)))
=======
      pf.io.st_in(i).bits.uop.cf.pc := RegEnable(RegEnable(io.ooo_to_mem.storePc(i), stu.io.s0_prefetch_spec), stu.io.s1_prefetch_spec)
>>>>>>> 1d66183d
    })

    // 1. sync issue info to store set LFST
    // 2. when store issue, broadcast issued sqPtr to wake up the following insts
    // io.stIn(i).valid := io.issue(exuParameters.LduCnt + i).valid
    // io.stIn(i).bits := io.issue(exuParameters.LduCnt + i).bits
    io.mem_to_ooo.stIn(i).valid := stu.io.issue.valid
    io.mem_to_ooo.stIn(i).bits := stu.io.issue.bits

    stu.io.stout.ready := true.B

    // vector
    if (i < VecStorePipelineWidth) {
      stu.io.vecstin <> vsFlowQueue.io.pipeIssue(i)
      vsFlowQueue.io.pipeFeedback(i) <> stu.io.vec_feedback_slow
    } else {
      stu.io.vecstin.valid := false.B
      stu.io.vecstin.bits := DontCare
    }
    stu.io.vec_isFirstIssue := true.B // TODO
    // -------------------------
    // Store Triggers
    // -------------------------
    val frontendTriggerTimingVec = stOut(i).bits.uop.trigger.frontendTiming
    val frontendTriggerChainVec = stOut(i).bits.uop.trigger.frontendChain
    val frontendTriggerHitVec = stOut(i).bits.uop.trigger.frontendHit
    val storeTriggerHitVec = WireInit(VecInit(Seq.fill(TriggerNum)(false.B)))

    val triggerTimingVec = VecInit(backendTriggerTimingVec.zip(frontendTriggerTimingVec).map { case (b, f) => b || f })
    val triggerChainVec = VecInit(backendTriggerChainVec.zip(frontendTriggerChainVec).map { case (b, f) => b || f })
    val triggerHitVec = VecInit(storeTriggerHitVec.zip(frontendTriggerHitVec).map { case (b, f) => b || f })

    val triggerCanFireVec = WireInit(VecInit(Seq.fill(TriggerNum)(false.B)))

    when(stOut(i).fire) {
      for (j <- 0 until TriggerNum) {
        storeTriggerHitVec(j) := !tdata(j).select && TriggerCmp(
          stOut(i).bits.debug.vaddr,
          tdata(j).tdata2,
          tdata(j).matchType,
          tEnable(j) && tdata(j).store
        )
      }
      TriggerCheckCanFire(TriggerNum, triggerCanFireVec, triggerHitVec, triggerTimingVec, triggerChainVec)

      stOut(i).bits.uop.trigger.backendHit := triggerHitVec
      stOut(i).bits.uop.trigger.backendCanFire := triggerCanFireVec
    }
  }

  // mmio store writeback will use store writeback port 0
  lsq.io.mmioStout.ready := false.B
  when (lsq.io.mmioStout.valid && !storeUnits(0).io.stout.valid) {
    stOut(0).valid := true.B
    stOut(0).bits  := lsq.io.mmioStout.bits
    lsq.io.mmioStout.ready := true.B
  }

  when (atomicsUnit.io.out.valid) {
    // when atom inst writeback, surpress normal load trigger
    (0 until LduCnt).map(i => {
      io.mem_to_ooo.writebackLda(i).bits.uop.trigger.backendHit := VecInit(Seq.fill(TriggerNum)(false.B))
    })
    (0 until HyuCnt).map(i => {
      io.mem_to_ooo.writebackHyuLda(i).bits.uop.trigger.backendHit := VecInit(Seq.fill(TriggerNum)(false.B))
    })
  }

  // Uncahce
  uncache.io.enableOutstanding := io.ooo_to_mem.csrCtrl.uncache_write_outstanding_enable
  uncache.io.hartId := io.hartId
  lsq.io.uncacheOutstanding := io.ooo_to_mem.csrCtrl.uncache_write_outstanding_enable
  vsFlowQueue.io.uncacheOutstanding := io.ooo_to_mem.csrCtrl.uncache_write_outstanding_enable

  // Lsq
  io.mem_to_ooo.lsqio.mmio       := lsq.io.rob.mmio
  io.mem_to_ooo.lsqio.uop        := lsq.io.rob.uop
  lsq.io.rob.lcommit             := io.ooo_to_mem.lsqio.lcommit
  lsq.io.rob.scommit             := io.ooo_to_mem.lsqio.scommit
  lsq.io.rob.pendingld           := io.ooo_to_mem.lsqio.pendingld
  lsq.io.rob.pendingst           := io.ooo_to_mem.lsqio.pendingst
  lsq.io.rob.commit              := io.ooo_to_mem.lsqio.commit
  lsq.io.rob.pendingPtr          := io.ooo_to_mem.lsqio.pendingPtr
  lsq.io.rob.pendingPtrNext      := io.ooo_to_mem.lsqio.pendingPtrNext

  //  lsq.io.rob            <> io.lsqio.rob
  lsq.io.enq            <> io.ooo_to_mem.enqLsq
  lsq.io.brqRedirect    <> redirect

  //  violation rollback
  def selectOldestRedirect(xs: Seq[Valid[Redirect]]): Vec[Bool] = {
    val compareVec = (0 until xs.length).map(i => (0 until i).map(j => isAfter(xs(j).bits.robIdx, xs(i).bits.robIdx)))
    val resultOnehot = VecInit((0 until xs.length).map(i => Cat((0 until xs.length).map(j =>
      (if (j < i) !xs(j).valid || compareVec(i)(j)
      else if (j == i) xs(i).valid
      else !xs(j).valid || !compareVec(j)(i))
    )).andR))
    resultOnehot
  }
  val allRedirect = Seq(lsq.io.nuke_rollback, lsq.io.nack_rollback) ++ loadUnits.map(_.io.rollback) ++ hybridUnits.map(_.io.ldu_io.rollback)
  val oldestOneHot = selectOldestRedirect(allRedirect)
  val oldestRedirect = Mux1H(oldestOneHot, allRedirect)
  io.mem_to_ooo.memoryViolation := oldestRedirect
  io.mem_to_ooo.lsqio.lqCanAccept  := lsq.io.lqCanAccept
  io.mem_to_ooo.lsqio.sqCanAccept  := lsq.io.sqCanAccept

  // lsq.io.uncache        <> uncache.io.lsq
  val s_idle :: s_scalar_uncache :: s_vector_uncache :: Nil = Enum(3)
  val uncacheState = RegInit(s_idle)
  val uncacheReq = Wire(Decoupled(new UncacheWordReq))
  val uncacheResp = Wire(Decoupled(new UncacheWordResp))

  uncacheReq.bits := DontCare
  uncacheReq.valid := false.B
  uncacheReq.ready := false.B
  uncacheResp.bits := DontCare
  uncacheResp.valid := false.B
  uncacheResp.ready := false.B
  lsq.io.uncache.req.ready := false.B
  lsq.io.uncache.resp.valid := false.B
  lsq.io.uncache.resp.bits := DontCare
  vsFlowQueue.io.uncache.req.ready := false.B
  vsFlowQueue.io.uncache.resp.valid := false.B
  vsFlowQueue.io.uncache.resp.bits := DontCare

  switch (uncacheState) {
    is (s_idle) {
      when (uncacheReq.fire) {
        when (lsq.io.uncache.req.valid) {
          val isStore = lsq.io.uncache.req.bits.cmd === MemoryOpConstants.M_XWR
          when (!isStore || !io.ooo_to_mem.csrCtrl.uncache_write_outstanding_enable) {
            uncacheState := s_scalar_uncache
          }
        }.otherwise {
          // val isStore = vsFlowQueue.io.uncache.req.bits.cmd === MemoryOpConstants.M_XWR
          when (!io.ooo_to_mem.csrCtrl.uncache_write_outstanding_enable) {
            uncacheState := s_vector_uncache
          }
        }
      }
    }

    is (s_scalar_uncache) {
      when (uncacheResp.fire) {
        uncacheState := s_idle
      }
    }

    is (s_vector_uncache) {
      when (uncacheResp.fire) {
        uncacheState := s_idle
      }
    }
  }

  when (lsq.io.uncache.req.valid) {
    uncacheReq <> lsq.io.uncache.req
  }.elsewhen (vsFlowQueue.io.uncache.req.valid) {
    uncacheReq <> vsFlowQueue.io.uncache.req
  }
  when (io.ooo_to_mem.csrCtrl.uncache_write_outstanding_enable) {
    uncacheResp <> lsq.io.uncache.resp
  }.otherwise {
    when (uncacheState === s_scalar_uncache) {
      uncacheResp <> lsq.io.uncache.resp
    }.elsewhen (uncacheState === s_vector_uncache) {
      uncacheResp <> vsFlowQueue.io.uncache.resp
    }
  }
  // delay dcache refill for 1 cycle for better timing
  AddPipelineReg(uncacheReq, uncache.io.lsq.req, false.B)
  AddPipelineReg(uncache.io.lsq.resp, uncacheResp, false.B)

  lsq.io.refill         := delayedDcacheRefill
  lsq.io.release        := dcache.io.lsu.release
  lsq.io.lqCancelCnt <> io.mem_to_ooo.lqCancelCnt
  lsq.io.sqCancelCnt <> io.mem_to_ooo.sqCancelCnt
  lsq.io.lqDeq <> io.mem_to_ooo.lqDeq
  lsq.io.sqDeq <> io.mem_to_ooo.sqDeq
  // Todo: assign these
  io.mem_to_ooo.sqDeqPtr := lsq.io.sqDeqPtr
  io.mem_to_ooo.lqDeqPtr := lsq.io.lqDeqPtr
  lsq.io.tl_d_channel <> dcache.io.lsu.tl_d_channel

  // LSQ to store buffer
  // lsq.io.sbuffer        <> sbuffer.io.in
  val sbReq = Seq(vsFlowQueue.io.sbuffer, lsq.io.sbuffer)
  val sbReqValid = sbReq.map(_.head.valid)
  sbuffer.io.in.zipWithIndex.foreach { case (in, i) =>
    in.valid := ParallelPriorityMux(sbReqValid, sbReq.map(_(i).valid))
    in.bits := ParallelPriorityMux(sbReqValid, sbReq.map(_(i).bits))
  }
  for (i <- 0 until sbuffer.io.in.length) {
    for (j <- 0 until sbReq.length) {
        sbReq(j)(i).ready := sbuffer.io.in(i).ready && (if (j == 0) true.B else !sbReqValid.take(j).reduce(_||_))
    }
  }
  lsq.io.sqEmpty        <> sbuffer.io.sqempty
  dcache.io.force_write := lsq.io.force_write
  lsq.io.vecStoreRetire <> vsFlowQueue.io.sqRelease
  lsq.io.vecWriteback.valid := vlWrapper.io.uopWriteback.fire &&
    vlWrapper.io.uopWriteback.bits.uop.vpu.lastUop
  lsq.io.vecWriteback.bits := vlWrapper.io.uopWriteback.bits

  // vector
  vlWrapper.io.redirect <> redirect
  vsUopQueue.io.redirect <> redirect
  vsFlowQueue.io.redirect <> redirect
  // Vector loads/stores are only issued from port 0, and port 1 is idle.
  // However, we still need two ports because loads and stores must writeback
  // via different ports.
  val vecIssuePort = io.ooo_to_mem.issueVldu.head
  vlWrapper.io.loadRegIn.valid := vecIssuePort.valid && FuType.isVLoad(vecIssuePort.bits.uop.fuType)
  vlWrapper.io.loadRegIn.bits := vecIssuePort.bits
  vlWrapper.io.mmioReplay <> lsq.io.vecMMIOReplay
  vsUopQueue.io.storeIn.valid := vecIssuePort.valid && FuType.isVStore(vecIssuePort.bits.uop.fuType)
  vsUopQueue.io.storeIn.bits := vecIssuePort.bits
  vecIssuePort.ready := vlWrapper.io.loadRegIn.ready && vsUopQueue.io.storeIn.ready
  vsFlowQueue.io.flowIn <> vsUopQueue.io.flowIssue
  vsUopQueue.io.flowWriteback <> vsFlowQueue.io.flowWriteback
  vsFlowQueue.io.pipeIssue.drop(StaCnt).zip(hybridUnits.map(_.io.vec_stu_io.in)).foreach { case (a, b) => a <> b }
  vsFlowQueue.io.pipeFeedback.drop(StaCnt).zip(hybridUnits.map(_.io.vec_stu_io.feedbackSlow)).foreach { case (a, b) => a <> b }
  vsFlowQueue.io.rob.lcommit := io.ooo_to_mem.lsqio.lcommit
  vsFlowQueue.io.rob.scommit := io.ooo_to_mem.lsqio.scommit
  vsFlowQueue.io.rob.pendingld := io.ooo_to_mem.lsqio.pendingld
  vsFlowQueue.io.rob.pendingst := io.ooo_to_mem.lsqio.pendingst
  vsFlowQueue.io.rob.commit := io.ooo_to_mem.lsqio.commit
  vsFlowQueue.io.rob.pendingPtr := io.ooo_to_mem.lsqio.pendingPtr
  vsFlowQueue.io.rob.pendingPtrNext := io.ooo_to_mem.lsqio.pendingPtrNext
  (0 until VecStorePipelineWidth).foreach(i => vsFlowQueue.io.lsq(i) <> lsq.io.sta.vecStoreFlowAddrIn(i))
  lsq.io.sta.vecStoreFlowAddrIn.drop(VecStorePipelineWidth).foreach { x => x.valid := false.B; x.bits := DontCare }
  io.mem_to_ooo.writebackVldu.head.valid := vlWrapper.io.uopWriteback.valid || vsUopQueue.io.uopWriteback.valid
  io.mem_to_ooo.writebackVldu.head.bits := Mux1H(Seq(
    vlWrapper.io.uopWriteback.valid -> vlWrapper.io.uopWriteback.bits,
    vsUopQueue.io.uopWriteback.valid -> vsUopQueue.io.uopWriteback.bits,
  ))
  vlWrapper.io.uopWriteback.ready := io.mem_to_ooo.writebackVldu.head.ready
  vsUopQueue.io.uopWriteback.ready := io.mem_to_ooo.writebackVldu.head.ready

  // Sbuffer
  sbuffer.io.csrCtrl    <> csrCtrl
  sbuffer.io.dcache     <> dcache.io.lsu.store
  sbuffer.io.memSetPattenDetected := dcache.io.memSetPattenDetected
  sbuffer.io.force_write <> lsq.io.force_write
  // flush sbuffer
  val fenceFlush = io.ooo_to_mem.flushSb
  val atomicsFlush = atomicsUnit.io.flush_sbuffer.valid
  val stIsEmpty = sbuffer.io.flush.empty && uncache.io.flush.empty
  io.mem_to_ooo.sbIsEmpty := RegNext(stIsEmpty)

  // if both of them tries to flush sbuffer at the same time
  // something must have gone wrong
  assert(!(fenceFlush && atomicsFlush))
  sbuffer.io.flush.valid := RegNext(fenceFlush || atomicsFlush)
  uncache.io.flush.valid := sbuffer.io.flush.valid

  // AtomicsUnit: AtomicsUnit will override other control signials,
  // as atomics insts (LR/SC/AMO) will block the pipeline
  val s_normal +: s_atomics = Enum(StaCnt + HyuCnt + 1)
  val state = RegInit(s_normal)

  val st_atomics = Seq.tabulate(StaCnt)(i =>
    io.ooo_to_mem.issueSta(i).valid && FuType.storeIsAMO((io.ooo_to_mem.issueSta(i).bits.uop.fuType))
  ) ++ Seq.tabulate(HyuCnt)(i =>
    io.ooo_to_mem.issueHya(i).valid && FuType.storeIsAMO((io.ooo_to_mem.issueHya(i).bits.uop.fuType))
  )

  val st_data_atomics = Seq.tabulate(StdCnt)(i =>
    stData(i).valid && FuType.storeIsAMO(stData(i).bits.uop.fuType)
  )

  for (i <- 0 until StaCnt) when(st_atomics(i)) {
    io.ooo_to_mem.issueSta(i).ready := atomicsUnit.io.in.ready
    storeUnits(i).io.stin.valid := false.B

    state := s_atomics(i)
    assert(!st_atomics.zipWithIndex.filterNot(_._2 == i).unzip._1.reduce(_ || _))
  }
  for (i <- 0 until HyuCnt) when(st_atomics(StaCnt + i)) {
    io.ooo_to_mem.issueHya(i).ready := atomicsUnit.io.in.ready
    hybridUnits(i).io.lsin.valid := false.B

    state := s_atomics(StaCnt + i)
    assert(!st_atomics.zipWithIndex.filterNot(_._2 == StaCnt + i).unzip._1.reduce(_ || _))
  }
  when (atomicsUnit.io.out.valid) {
    assert((0 until StaCnt + HyuCnt).map(state === s_atomics(_)).reduce(_ || _))
    state := s_normal
  }

  atomicsUnit.io.in.valid := st_atomics.reduce(_ || _)
  atomicsUnit.io.in.bits  := Mux1H(Seq.tabulate(StaCnt)(i =>
    st_atomics(i) -> io.ooo_to_mem.issueSta(i).bits) ++
    Seq.tabulate(HyuCnt)(i => st_atomics(StaCnt+i) -> io.ooo_to_mem.issueHya(i).bits))
  atomicsUnit.io.storeDataIn.valid := st_data_atomics.reduce(_ || _)
  atomicsUnit.io.storeDataIn.bits  := Mux1H(Seq.tabulate(StdCnt)(i =>
    st_data_atomics(i) -> stData(i).bits))
  atomicsUnit.io.redirect <> redirect

  // TODO: complete amo's pmp support
  val amoTlb = dtlb_ld(0).requestor(0)
  atomicsUnit.io.dtlb.resp.valid := false.B
  atomicsUnit.io.dtlb.resp.bits  := DontCare
  atomicsUnit.io.dtlb.req.ready  := amoTlb.req.ready
  atomicsUnit.io.pmpResp := pmp_check(0).resp

  atomicsUnit.io.dcache <> dcache.io.lsu.atomics
  atomicsUnit.io.flush_sbuffer.empty := stIsEmpty

  atomicsUnit.io.csrCtrl := csrCtrl

  // for atomicsUnit, it uses loadUnit(0)'s TLB port

  when (state =/= s_normal) {
    // use store wb port instead of load
    loadUnits(0).io.ldout.ready := false.B
    // use load_0's TLB
    atomicsUnit.io.dtlb <> amoTlb

    // hw prefetch should be disabled while executing atomic insts
    loadUnits.map(i => i.io.prefetch_req.valid := false.B)

    // make sure there's no in-flight uops in load unit
    assert(!loadUnits(0).io.ldout.valid)
  }

  for (i <- 0 until StaCnt) {
    when (state === s_atomics(i)) {
      io.mem_to_ooo.staIqFeedback(i).feedbackSlow := atomicsUnit.io.feedbackSlow
      assert(!storeUnits(i).io.feedback_slow.valid)
    }
  }
  for (i <- 0 until HyuCnt) {
    when (state === s_atomics(StaCnt + i)) {
      io.mem_to_ooo.hyuIqFeedback(i).feedbackSlow := atomicsUnit.io.feedbackSlow
      assert(!hybridUnits(i).io.feedback_slow.valid)
    }
  }

  lsq.io.exceptionAddr.isStore := io.ooo_to_mem.isStoreException
  vsFlowQueue.io.exceptionAddr.isStore := io.ooo_to_mem.isStoreException
  // Exception address is used several cycles after flush.
  // We delay it by 10 cycles to ensure its flush safety.
  val atomicsException = RegInit(false.B)
  when (DelayN(redirect.valid, 10) && atomicsException) {
    atomicsException := false.B
  }.elsewhen (atomicsUnit.io.exceptionAddr.valid) {
    atomicsException := true.B
  }
  val atomicsExceptionAddress = RegEnable(atomicsUnit.io.exceptionAddr.bits, atomicsUnit.io.exceptionAddr.valid)
  io.mem_to_ooo.lsqio.vaddr := RegNext(Mux(
    atomicsException,
    atomicsExceptionAddress,
    Mux(
      io.ooo_to_mem.isVlsException && io.ooo_to_mem.isStoreException,
      vsFlowQueue.io.exceptionAddr.vaddr,
      lsq.io.exceptionAddr.vaddr
    )
  ))
  XSError(atomicsException && atomicsUnit.io.in.valid, "new instruction before exception triggers\n")

  io.memInfo.sqFull := RegNext(lsq.io.sqFull)
  io.memInfo.lqFull := RegNext(lsq.io.lqFull)
  io.memInfo.dcacheMSHRFull := RegNext(dcache.io.mshrFull)

  io.externalInterrupt.msip := outer.clint_int_sink.in.head._1(0)
  io.externalInterrupt.mtip := outer.clint_int_sink.in.head._1(1)
  io.externalInterrupt.meip := outer.plic_int_sink.in.head._1(0)
  io.externalInterrupt.seip := outer.plic_int_sink.in.last._1(0)
  io.externalInterrupt.debug := outer.debug_int_sink.in.head._1(0)
  io.inner_hartId := io.hartId
  io.inner_reset_vector := RegNext(io.outer_reset_vector)
  io.outer_cpu_halt := io.inner_cpu_halt
  io.outer_beu_errors_icache := RegNext(io.inner_beu_errors_icache)
  io.outer_l2_pf_enable := io.inner_l2_pf_enable
  // io.inner_hc_perfEvents <> io.outer_hc_perfEvents

  if (p(DebugOptionsKey).FPGAPlatform) {
    val resetTree = ResetGenNode(
      Seq(
        ResetGenNode(Seq(ResetGenNode(Seq(CellNode(reset_io_frontend))))),
        CellNode(reset_io_backend),
        ModuleNode(itlbRepeater3),
        ModuleNode(dtlbRepeater),
        ModuleNode(ptw),
        ModuleNode(ptw_to_l2_buffer)
      )
    )
    ResetGen(resetTree, reset, !p(DebugOptionsKey).FPGAPlatform)
  } else {
    reset_io_frontend := DontCare
    reset_io_backend := DontCare
  }

  // top-down info
  dcache.io.debugTopDown.robHeadVaddr := io.debugTopDown.robHeadVaddr
  dtlbRepeater.io.debugTopDown.robHeadVaddr := io.debugTopDown.robHeadVaddr
  lsq.io.debugTopDown.robHeadVaddr := io.debugTopDown.robHeadVaddr
  io.debugTopDown.toCore.robHeadMissInDCache := dcache.io.debugTopDown.robHeadMissInDCache
  io.debugTopDown.toCore.robHeadTlbReplay := lsq.io.debugTopDown.robHeadTlbReplay
  io.debugTopDown.toCore.robHeadTlbMiss := lsq.io.debugTopDown.robHeadTlbMiss
  io.debugTopDown.toCore.robHeadLoadVio := lsq.io.debugTopDown.robHeadLoadVio
  io.debugTopDown.toCore.robHeadLoadMSHR := lsq.io.debugTopDown.robHeadLoadMSHR
  dcache.io.debugTopDown.robHeadOtherReplay := lsq.io.debugTopDown.robHeadOtherReplay
  dcache.io.debugRolling := io.debugRolling

  val hyLdDeqCount = PopCount(io.ooo_to_mem.issueHya.map(x => x.valid && FuType.isLoad(x.bits.uop.fuType)))
  val hyStDeqCount = PopCount(io.ooo_to_mem.issueHya.map(x => x.valid && FuType.isStore(x.bits.uop.fuType)))
  val ldDeqCount = PopCount(io.ooo_to_mem.issueLda.map(_.valid)) +& hyLdDeqCount
  val stDeqCount = PopCount(io.ooo_to_mem.issueSta.take(StaCnt).map(_.valid)) +& hyStDeqCount
  val iqDeqCount = ldDeqCount +& stDeqCount
  XSPerfAccumulate("load_iq_deq_count", ldDeqCount)
  XSPerfHistogram("load_iq_deq_count", ldDeqCount, true.B, 0, LdExuCnt + 1)
  XSPerfAccumulate("store_iq_deq_count", stDeqCount)
  XSPerfHistogram("store_iq_deq_count", stDeqCount, true.B, 0, StAddrCnt + 1)
  XSPerfAccumulate("ls_iq_deq_count", iqDeqCount)

  val pfevent = Module(new PFEvent)
  pfevent.io.distribute_csr := csrCtrl.distribute_csr
  val csrevents = pfevent.io.hpmevent.slice(16,24)

  val memBlockPerfEvents = Seq(
    ("ldDeqCount", ldDeqCount),
    ("stDeqCount", stDeqCount),
  )

  val perfFromUnits = (loadUnits ++ Seq(sbuffer, lsq, dcache)).flatMap(_.getPerfEvents)
  val perfFromPTW    = perfEventsPTW.map(x => ("perfEventsPTW", x.value))
  val perfBlock     = Seq(("ldDeqCount", ldDeqCount),
                          ("stDeqCount", stDeqCount))
  // let index = 0 be no event
  val allPerfEvents = Seq(("noEvent", 0.U)) ++ perfFromUnits ++ perfFromPTW ++ perfBlock

  if (printEventCoding) {
    for (((name, inc), i) <- allPerfEvents.zipWithIndex) {
      println("MemBlock perfEvents Set", name, inc, i)
    }
  }

  val allPerfInc = allPerfEvents.map(_._2.asTypeOf(new PerfEvent))
  val perfEvents = HPerfMonitor(csrevents, allPerfInc).getPerfEvents
  generatePerfEvent()
}<|MERGE_RESOLUTION|>--- conflicted
+++ resolved
@@ -1060,11 +1060,7 @@
           )
       )
       pf.io.st_in(i).bits := stu.io.prefetch_train.bits
-<<<<<<< HEAD
-      pf.io.st_in(i).bits.uop.pc := RegNext(RegNext(io.ooo_to_mem.storePc(i)))
-=======
-      pf.io.st_in(i).bits.uop.cf.pc := RegEnable(RegEnable(io.ooo_to_mem.storePc(i), stu.io.s0_prefetch_spec), stu.io.s1_prefetch_spec)
->>>>>>> 1d66183d
+      pf.io.st_in(i).bits.uop.pc := RegEnable(RegEnable(io.ooo_to_mem.storePc(i), stu.io.s0_prefetch_spec), stu.io.s1_prefetch_spec)
     })
 
     // 1. sync issue info to store set LFST
