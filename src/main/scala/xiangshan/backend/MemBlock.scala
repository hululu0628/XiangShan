/***************************************************************************************
* Copyright (c) 2020-2021 Institute of Computing Technology, Chinese Academy of Sciences
* Copyright (c) 2020-2021 Peng Cheng Laboratory
*
* XiangShan is licensed under Mulan PSL v2.
* You can use this software according to the terms and conditions of the Mulan PSL v2.
* You may obtain a copy of Mulan PSL v2 at:
*          http://license.coscl.org.cn/MulanPSL2
*
* THIS SOFTWARE IS PROVIDED ON AN "AS IS" BASIS, WITHOUT WARRANTIES OF ANY KIND,
* EITHER EXPRESS OR IMPLIED, INCLUDING BUT NOT LIMITED TO NON-INFRINGEMENT,
* MERCHANTABILITY OR FIT FOR A PARTICULAR PURPOSE.
*
* See the Mulan PSL v2 for more details.
***************************************************************************************/

package xiangshan.backend

import chipsalliance.rocketchip.config.Parameters
import chisel3._
import chisel3.util._
import freechips.rocketchip.diplomacy.{BundleBridgeSource, LazyModule, LazyModuleImp}
import freechips.rocketchip.tile.HasFPUParameters
<<<<<<< HEAD
import huancun.PrefetchRecv
=======
import coupledL2.PrefetchRecv
import utils._
>>>>>>> 15ee59e4
import utility._
import utils._
import xiangshan._
import xiangshan.backend.exu.MemExeUnit
import xiangshan.backend.fu._
import xiangshan.backend.rob.{DebugLSIO, RobLsqIO}
import xiangshan.cache._
import xiangshan.cache.mmu.{TLBNonBlock, TlbReplace, VectorTlbPtwIO}
import xiangshan.mem._
import xiangshan.mem.mdp._
import xiangshan.mem.prefetch.{BasePrefecher, SMSParams, SMSPrefetcher}
import Bundles.{DynInst, MemExuInput, MemExuOutput}

class Std(cfg: FuConfig)(implicit p: Parameters) extends FuncUnit(cfg) {
  io.in.ready := io.out.ready
  io.out.valid := io.in.valid
  io.out.bits := 0.U.asTypeOf(io.out.bits)
  io.out.bits.res.data := io.in.bits.data.src(0)
  io.out.bits.ctrl.robIdx := io.in.bits.ctrl.robIdx
}

class MemBlock()(implicit p: Parameters) extends LazyModule
  with HasXSParameter {

  val dcache = LazyModule(new DCacheWrapper())
  val uncache = LazyModule(new Uncache())
  val pf_sender_opt = coreParams.prefetcher.map(_ =>
    BundleBridgeSource(() => new PrefetchRecv)
  )

  lazy val module = new MemBlockImp(this)

}

class MemBlockImp(outer: MemBlock) extends LazyModuleImp(outer)
  with HasXSParameter
  with HasFPUParameters
  with HasPerfEvents
{
  private val LduCnt = backendParams.LduCnt
  private val StaCnt = backendParams.StaCnt
  private val StdCnt = backendParams.StdCnt
  private val MemExuCnt = LduCnt + StaCnt + StdCnt

  val io = IO(new Bundle {
    val hartId = Input(UInt(8.W))
    val redirect = Flipped(ValidIO(new Redirect))
    // in
<<<<<<< HEAD
    val issue = Vec(MemExuCnt, Flipped(DecoupledIO(new MemExuInput)))
    val loadFastMatch = Vec(LduCnt, Input(UInt(LduCnt.W)))
    val loadFastImm = Vec(LduCnt, Input(UInt(12.W)))
    val rsfeedback = Vec(StaCnt, new MemRSFeedbackIO)
    val loadPc = Vec(LduCnt, Input(UInt(VAddrBits.W))) // for hw prefetch
=======
    val issue = Vec(exuParameters.LsExuCnt + exuParameters.StuCnt, Flipped(DecoupledIO(new ExuInput)))
    val loadFastMatch = Vec(exuParameters.LduCnt, Input(UInt(exuParameters.LduCnt.W)))
    val loadFastImm = Vec(exuParameters.LduCnt, Input(UInt(12.W)))
    val rsfeedback = Vec(exuParameters.LsExuCnt, new MemRSFeedbackIO)
    val loadPc = Vec(exuParameters.LduCnt, Input(UInt(VAddrBits.W))) // for hw prefetch
>>>>>>> 15ee59e4
    val stIssuePtr = Output(new SqPtr())
    val int2vlsu = Flipped(new Int2VLSUIO)
    val vec2vlsu = Flipped(new Vec2VLSUIO)
    // out
    val writeback = Vec(MemExuCnt, DecoupledIO(new MemExuOutput))
    val s3_delayed_load_error = Vec(LduCnt, Output(Bool()))
    val otherFastWakeup = Vec(MemExuCnt, ValidIO(new DynInst))
    val vlsu2vec = new VLSU2VecIO
    val vlsu2int = new VLSU2IntIO
    val vlsu2ctrl = new VLSU2CtrlIO
    // prefetch to l1 req
    val prefetch_req = Flipped(DecoupledIO(new L1PrefetchReq))
    // misc
    val stIn = Vec(StaCnt, ValidIO(new MemExuInput))
    val memoryViolation = ValidIO(new Redirect)
    val ptw = new VectorTlbPtwIO(LduCnt + StaCnt + 1) // load + store + hw prefetch
    val sfence = Input(new SfenceBundle)
    val tlbCsr = Input(new TlbCsrBundle)
    val fenceToSbuffer = Flipped(new FenceToSbuffer)
    val enqLsq = new LsqEnqIO
    // val memPredUpdate = Vec(exuParameters.StuCnt, Input(new MemPredUpdateReq))
    val lsqio = new Bundle {
      val exceptionAddr = new ExceptionAddrIO // to csr
      val rob = Flipped(new RobLsqIO) // rob to lsq
    }
    val csrCtrl = Flipped(new CustomCSRCtrlIO)
    val csrUpdate = new DistributedCSRUpdateReq
    val error = new L1CacheErrorInfo
    val memInfo = new Bundle {
      val sqFull = Output(Bool())
      val lqFull = Output(Bool())
      val dcacheMSHRFull = Output(Bool())
    }
    val sqFull = Output(Bool())
    val lqFull = Output(Bool())
    val perfEventsPTW = Input(Vec(19, new PerfEvent))
    val lqCancelCnt = Output(UInt(log2Up(VirtualLoadQueueSize + 1).W))
    val sqCancelCnt = Output(UInt(log2Up(StoreQueueSize + 1).W))
    val sqDeq = Output(UInt(log2Ceil(EnsbufferWidth + 1).W))
    val lqDeq = Output(UInt(log2Up(CommitWidth + 1).W))
    val debug_ls = new DebugLSIO
  })
  dontTouch(io)

  val redirect = RegNextWithEnable(io.redirect)

  val dcache = outer.dcache.module
  val uncache = outer.uncache.module

  val delayedDcacheRefill = RegNext(dcache.io.lsu.lsq)

  val csrCtrl = DelayN(io.csrCtrl, 2)
  dcache.io.csr.distribute_csr <> csrCtrl.distribute_csr
  dcache.io.l2_pf_store_only := RegNext(io.csrCtrl.l2_pf_store_only, false.B)
  io.csrUpdate := RegNext(dcache.io.csr.update)
  io.error <> RegNext(RegNext(dcache.io.error))
  when(!csrCtrl.cache_error_enable){
    io.error.report_to_beu := false.B
    io.error.valid := false.B
  }

  val loadUnits = Seq.fill(LduCnt)(Module(new LoadUnit))
  val storeUnits = Seq.fill(StaCnt)(Module(new StoreUnit))
  val stdExeUnits = Seq.fill(StdCnt)(Module(new MemExeUnit(backendParams.memSchdParams.get.issueBlockParams(2).exuBlockParams.head)))
  val stData = stdExeUnits.map(_.io.out)
  val exeUnits = loadUnits ++ storeUnits
  val l1_pf_req = Wire(Decoupled(new L1PrefetchReq()))
  val prefetcherOpt: Option[BasePrefecher] = coreParams.prefetcher.map {
    case _: SMSParams =>
      val sms = Module(new SMSPrefetcher())
      sms.io_agt_en := RegNextN(io.csrCtrl.l1D_pf_enable_agt, 2, Some(false.B))
      sms.io_pht_en := RegNextN(io.csrCtrl.l1D_pf_enable_pht, 2, Some(false.B))
      sms.io_act_threshold := RegNextN(io.csrCtrl.l1D_pf_active_threshold, 2, Some(12.U))
      sms.io_act_stride := RegNextN(io.csrCtrl.l1D_pf_active_stride, 2, Some(30.U))
      sms.io_stride_en := RegNextN(io.csrCtrl.l1D_pf_enable_stride, 2, Some(true.B))
      sms
  }
  prefetcherOpt.foreach(pf => {
    val pf_to_l2 = ValidIODelay(pf.io.pf_addr, 2)
    outer.pf_sender_opt.get.out.head._1.addr_valid := pf_to_l2.valid
    outer.pf_sender_opt.get.out.head._1.addr := pf_to_l2.bits
    outer.pf_sender_opt.get.out.head._1.l2_pf_en := RegNextN(io.csrCtrl.l2_pf_enable, 2, Some(true.B))
    pf.io.enable := RegNextN(io.csrCtrl.l1D_pf_enable, 2, Some(false.B))
  })
  prefetcherOpt match {
    case Some(pf) => l1_pf_req <> pf.io.l1_req
    case None =>
      l1_pf_req.valid := false.B
      l1_pf_req.bits := DontCare
  }
  val pf_train_on_hit = RegNextN(io.csrCtrl.l1D_pf_train_on_hit, 2, Some(true.B))

  loadUnits.zipWithIndex.map(x => x._1.suggestName("LoadUnit_"+x._2))
  storeUnits.zipWithIndex.map(x => x._1.suggestName("StoreUnit_"+x._2))
  val atomicsUnit = Module(new AtomicsUnit)

<<<<<<< HEAD
  io.writeback <> VecInit(loadUnits.map(_.io.ldout)) ++ VecInit(storeUnits.map(_.io.stout)) ++ VecInit(stdExeUnits.map(_.io.out))
=======
  // Atom inst comes from sta / std, then its result
  // will be writebacked using load writeback port
  //
  // However, atom exception will be writebacked to rob
  // using store writeback port

  val loadWritebackOverride  = Mux(atomicsUnit.io.out.valid, atomicsUnit.io.out.bits, loadUnits.head.io.loadOut.bits)
  val loadOut0 = Wire(Decoupled(new ExuOutput))
  loadOut0.valid := atomicsUnit.io.out.valid || loadUnits.head.io.loadOut.valid
  loadOut0.bits  := loadWritebackOverride
  atomicsUnit.io.out.ready := loadOut0.ready
  loadUnits.head.io.loadOut.ready := loadOut0.ready
  when(atomicsUnit.io.out.valid){
    loadOut0.bits.uop.cf.exceptionVec := 0.U(16.W).asBools // exception will be writebacked via store wb port
  }

  val ldExeWbReqs = loadOut0 +: loadUnits.tail.map(_.io.loadOut)
  io.writeback <> ldExeWbReqs ++ VecInit(storeUnits.map(_.io.stout)) ++ VecInit(stdExeUnits.map(_.io.out))
>>>>>>> 15ee59e4
  io.otherFastWakeup := DontCare
  io.otherFastWakeup.take(2).zip(loadUnits.map(_.io.fastUop)).foreach{case(a,b)=> a := b}
  val stOut = io.writeback.drop(LduCnt).dropRight(StdCnt)

  // prefetch to l1 req
  loadUnits.foreach(load_unit => {
    load_unit.io.prefetch_req.valid <> l1_pf_req.valid
    load_unit.io.prefetch_req.bits <> l1_pf_req.bits
  })
  // when loadUnits(0) stage 0 is busy, hw prefetch will never use that pipeline
  loadUnits(0).io.prefetch_req.bits.confidence := 0.U

  l1_pf_req.ready := (l1_pf_req.bits.confidence > 0.U) ||
    loadUnits.map(!_.io.loadIn.valid).reduce(_ || _)

  // l1 pf fuzzer interface
  val DebugEnableL1PFFuzzer = false
  if (DebugEnableL1PFFuzzer) {
    // l1 pf req fuzzer
    val fuzzer = Module(new L1PrefetchFuzzer())
    fuzzer.io.vaddr := DontCare
    fuzzer.io.paddr := DontCare

    // override load_unit prefetch_req
    loadUnits.foreach(load_unit => {
      load_unit.io.prefetch_req.valid <> fuzzer.io.req.valid
      load_unit.io.prefetch_req.bits <> fuzzer.io.req.bits
    })

    fuzzer.io.req.ready := l1_pf_req.ready
  }

  // TODO: fast load wakeup
  val lsq     = Module(new LsqWrapper)
  val vlsq    = Module(new DummyVectorLsq)
  val sbuffer = Module(new Sbuffer)
  // if you wants to stress test dcache store, use FakeSbuffer
  // val sbuffer = Module(new FakeSbuffer) // out of date now
  io.stIssuePtr := lsq.io.issuePtrExt

  dcache.io.hartId := io.hartId
  lsq.io.hartId := io.hartId
  sbuffer.io.hartId := io.hartId
  atomicsUnit.io.hartId := io.hartId

  // dtlb
  val sfence = RegNext(RegNext(io.sfence))
  val tlbcsr = RegNext(RegNext(io.tlbCsr))
  val dtlb_ld = VecInit(Seq.fill(1){
    val tlb_ld = Module(new TLBNonBlock(LduCnt, 2, ldtlbParams))
    tlb_ld.io // let the module have name in waveform
  })
  val dtlb_st = VecInit(Seq.fill(1){
    val tlb_st = Module(new TLBNonBlock(StaCnt, 1, sttlbParams))
    tlb_st.io // let the module have name in waveform
  })
  val dtlb_prefetch = VecInit(Seq.fill(1){
    val tlb_prefetch = Module(new TLBNonBlock(1, 2, pftlbParams))
    tlb_prefetch.io // let the module have name in waveform
  })
  val dtlb = dtlb_ld ++ dtlb_st ++ dtlb_prefetch
  val dtlb_reqs = dtlb.map(_.requestor).flatten
  val dtlb_pmps = dtlb.map(_.pmp).flatten
  dtlb.map(_.sfence := sfence)
  dtlb.map(_.csr := tlbcsr)
  dtlb.map(_.flushPipe.map(a => a := false.B)) // non-block doesn't need
  if (refillBothTlb) {
    require(ldtlbParams.outReplace == sttlbParams.outReplace)
    require(ldtlbParams.outReplace)

    val replace = Module(new TlbReplace(LduCnt + StaCnt + 1, ldtlbParams))
    replace.io.apply_sep(dtlb_ld.map(_.replace) ++ dtlb_st.map(_.replace), io.ptw.resp.bits.data.entry.tag)
  } else {
    if (ldtlbParams.outReplace) {
      val replace_ld = Module(new TlbReplace(LduCnt, ldtlbParams))
      replace_ld.io.apply_sep(dtlb_ld.map(_.replace), io.ptw.resp.bits.data.entry.tag)
    }
    if (sttlbParams.outReplace) {
      val replace_st = Module(new TlbReplace(StaCnt, sttlbParams))
      replace_st.io.apply_sep(dtlb_st.map(_.replace), io.ptw.resp.bits.data.entry.tag)
    }
  }

  val ptw_resp_next = RegEnable(io.ptw.resp.bits, io.ptw.resp.valid)
  val ptw_resp_v = RegNext(io.ptw.resp.valid && !(sfence.valid && tlbcsr.satp.changed), init = false.B)
  io.ptw.resp.ready := true.B

  dtlb.flatMap(a => a.ptw.req)
    .zipWithIndex
    .foreach{ case (tlb, i) =>
    tlb <> io.ptw.req(i)
    val vector_hit = if (refillBothTlb) Cat(ptw_resp_next.vector).orR
      else if (i < LduCnt) Cat(ptw_resp_next.vector.take(LduCnt)).orR
      else Cat(ptw_resp_next.vector.drop(LduCnt)).orR
    io.ptw.req(i).valid := tlb.valid && !(ptw_resp_v && vector_hit &&
      ptw_resp_next.data.hit(tlb.bits.vpn, tlbcsr.satp.asid, allType = true, ignoreAsid = true))
  }
  dtlb.foreach(_.ptw.resp.bits := ptw_resp_next.data)
  if (refillBothTlb) {
    dtlb.foreach(_.ptw.resp.valid := ptw_resp_v && Cat(ptw_resp_next.vector).orR)
  } else {
    dtlb_ld.foreach(_.ptw.resp.valid := ptw_resp_v && Cat(ptw_resp_next.vector.take(LduCnt)).orR)
    dtlb_st.foreach(_.ptw.resp.valid := ptw_resp_v && Cat(ptw_resp_next.vector.drop(LduCnt).take(StaCnt)).orR)
    dtlb_prefetch.foreach(_.ptw.resp.valid := ptw_resp_v && Cat(ptw_resp_next.vector.drop(LduCnt + StaCnt)).orR)
  }

  for (i <- 0 until LduCnt) {
    io.debug_ls.debugLsInfo(i) := loadUnits(i).io.debug_ls
  }
  for (i <- 0 until StaCnt) {
    io.debug_ls.debugLsInfo(i + LduCnt) := storeUnits(i).io.debug_ls
  }

  // pmp
  val pmp = Module(new PMP())
  pmp.io.distribute_csr <> csrCtrl.distribute_csr

  val pmp_check = VecInit(Seq.fill(LduCnt + StaCnt + 1)(Module(new PMPChecker(3)).io))
  for ((p,d) <- pmp_check zip dtlb_pmps) {
    p.apply(tlbcsr.priv.dmode, pmp.io.pmp, pmp.io.pma, d)
    require(p.req.bits.size.getWidth == d.bits.size.getWidth)
  }
  for (i <- 0 until 8) {
    val pmp_check_ptw = Module(new PMPCheckerv2(lgMaxSize = 3, sameCycle = false, leaveHitMux = true))
    pmp_check_ptw.io.apply(tlbcsr.priv.dmode, pmp.io.pmp, pmp.io.pma, io.ptw.resp.valid,
      Cat(io.ptw.resp.bits.data.entry.ppn, io.ptw.resp.bits.data.ppn_low(i), 0.U(12.W)).asUInt)
    dtlb.map(_.ptw_replenish(i) := pmp_check_ptw.io.resp)
  }

  val tdata = RegInit(VecInit(Seq.fill(6)(0.U.asTypeOf(new MatchTriggerIO))))
  val tEnable = RegInit(VecInit(Seq.fill(6)(false.B)))
  val en = csrCtrl.trigger_enable
  tEnable := VecInit(en(2), en (3), en(4), en(5), en(7), en(9))
  when(csrCtrl.mem_trigger.t.valid) {
    tdata(csrCtrl.mem_trigger.t.bits.addr) := csrCtrl.mem_trigger.t.bits.tdata
  }
  val lTriggerMapping = Map(0 -> 2, 1 -> 3, 2 -> 5)
  val sTriggerMapping = Map(0 -> 0, 1 -> 1, 2 -> 4)
  val lChainMapping = Map(0 -> 2)
  val sChainMapping = Map(0 -> 1)
  XSDebug(tEnable.asUInt.orR, "Debug Mode: At least one store trigger is enabled\n")
  for(j <- 0 until 3)
    PrintTriggerInfo(tEnable(j), tdata(j))

  // LoadUnit
  for (i <- 0 until LduCnt) {
    loadUnits(i).io.redirect <> redirect
<<<<<<< HEAD
=======
    loadUnits(i).io.isFirstIssue := true.B
  
    // get input form dispatch
    loadUnits(i).io.loadIn <> io.issue(i)
    loadUnits(i).io.feedbackSlow <> io.rsfeedback(i).feedbackSlow
    loadUnits(i).io.feedbackFast <> io.rsfeedback(i).feedbackFast
    loadUnits(i).io.rsIdx := io.rsfeedback(i).rsIdx
    
>>>>>>> 15ee59e4
    // get input form dispatch
    loadUnits(i).io.loadIn <> io.issue(i)
    // dcache access
    loadUnits(i).io.dcache <> dcache.io.lsu.load(i)
    // forward
    loadUnits(i).io.lsq.forward <> lsq.io.forward(i)
    loadUnits(i).io.sbuffer <> sbuffer.io.forward(i)
    loadUnits(i).io.tlDchannel := dcache.io.lsu.forward_D(i)
    loadUnits(i).io.forward_mshr <> dcache.io.lsu.forward_mshr(i)
    // ld-ld violation check
    loadUnits(i).io.lsq.loadLoadViolationQuery <> lsq.io.ldu.loadLoadViolationQuery(i)
    loadUnits(i).io.lsq.storeLoadViolationQuery <> lsq.io.ldu.storeLoadViolationQuery(i)
    loadUnits(i).io.csrCtrl       <> csrCtrl
    // dcache refill req
    loadUnits(i).io.refill           <> delayedDcacheRefill
    // dtlb
    loadUnits(i).io.tlb <> dtlb_reqs.take(LduCnt)(i)
    // pmp
    loadUnits(i).io.pmp <> pmp_check(i).resp
    // st-ld violation query 
    for (s <- 0 until StorePipelineWidth) {
      loadUnits(i).io.reExecuteQuery(s) := storeUnits(s).io.reExecuteQuery
    }
    loadUnits(i).io.lqReplayFull <> lsq.io.lqReplayFull
    // prefetch
    prefetcherOpt.foreach(pf => {
      pf.io.ld_in(i).valid := Mux(pf_train_on_hit,
        loadUnits(i).io.prefetch_train.valid,
        loadUnits(i).io.prefetch_train.valid && loadUnits(i).io.prefetch_train.bits.isFirstIssue && (
          loadUnits(i).io.prefetch_train.bits.miss || loadUnits(i).io.prefetch_train.bits.meta_prefetch
          )
      )
      pf.io.ld_in(i).bits := loadUnits(i).io.prefetch_train.bits
      pf.io.ld_in(i).bits.uop.pc := Mux(loadUnits(i).io.s2IsPointerChasing, io.loadPc(i), RegNext(io.loadPc(i)))
    })

    // load to load fast forward: load(i) prefers data(i)
    val fastPriority = (i until LduCnt) ++ (0 until i)
    val fastValidVec = fastPriority.map(j => loadUnits(j).io.fastpathOut.valid)
    val fastDataVec = fastPriority.map(j => loadUnits(j).io.fastpathOut.data)
    val fastMatchVec = fastPriority.map(j => io.loadFastMatch(i)(j))
    loadUnits(i).io.fastpathIn.valid := VecInit(fastValidVec).asUInt.orR
    loadUnits(i).io.fastpathIn.data := ParallelPriorityMux(fastValidVec, fastDataVec)
    val fastMatch = ParallelPriorityMux(fastValidVec, fastMatchVec)
    loadUnits(i).io.loadFastMatch := fastMatch
    loadUnits(i).io.loadFastImm := io.loadFastImm(i)
    loadUnits(i).io.replay <> lsq.io.replay(i)

    // passdown to lsq (load s2)
    lsq.io.ldu.loadIn(i) <> loadUnits(i).io.lsq.loadIn
    lsq.io.loadOut(i) <> loadUnits(i).io.lsq.loadOut
    lsq.io.ldRawDataOut(i) <> loadUnits(i).io.lsq.ldRawData
    lsq.io.trigger(i) <> loadUnits(i).io.lsq.trigger

    // alter writeback exception info
    io.s3_delayed_load_error(i) := loadUnits(i).io.s3_delayedLoadError

    // update mem dependency predictor
    // io.memPredUpdate(i) := DontCare

    // --------------------------------
    // Load Triggers
    // --------------------------------
    val hit = Wire(Vec(3, Bool()))
    for (j <- 0 until 3) {
      loadUnits(i).io.trigger(j).tdata2 := tdata(lTriggerMapping(j)).tdata2
      loadUnits(i).io.trigger(j).matchType := tdata(lTriggerMapping(j)).matchType
      loadUnits(i).io.trigger(j).tEnable := tEnable(lTriggerMapping(j))
      // Just let load triggers that match data unavailable
      hit(j) := loadUnits(i).io.trigger(j).addrHit && !tdata(lTriggerMapping(j)).select // Mux(tdata(j + 3).select, loadUnits(i).io.trigger(j).lastDataHit, loadUnits(i).io.trigger(j).addrHit)
      io.writeback(i).bits.uop.trigger.backendHit(lTriggerMapping(j)) := hit(j)
//      io.writeback(i).bits.uop.cf.trigger.backendTiming(lTriggerMapping(j)) := tdata(lTriggerMapping(j)).timing
      //      if (lChainMapping.contains(j)) io.writeback(i).bits.uop.cf.trigger.triggerChainVec(lChainMapping(j)) := hit && tdata(j+3).chain
    }
    when(tdata(2).chain) {
      io.writeback(i).bits.uop.trigger.backendHit(2) := hit(0) && hit(1)
      io.writeback(i).bits.uop.trigger.backendHit(3) := hit(0) && hit(1)
    }
    when(!io.writeback(i).bits.uop.trigger.backendEn(1)) {
      io.writeback(i).bits.uop.trigger.backendHit(5) := false.B
    }

    XSDebug(io.writeback(i).bits.uop.trigger.getHitBackend && io.writeback(i).valid, p"Debug Mode: Load Inst No.${i}" +
    p"has trigger hit vec ${io.writeback(i).bits.uop.trigger.backendHit}\n")

  }
  // Prefetcher
  val PrefetcherDTLBPortIndex = LduCnt + StaCnt
  dtlb_reqs(PrefetcherDTLBPortIndex) := DontCare
  dtlb_reqs(PrefetcherDTLBPortIndex).req.valid := false.B
  dtlb_reqs(PrefetcherDTLBPortIndex).resp.ready := true.B
  prefetcherOpt.foreach(pf => {
    dtlb_reqs(PrefetcherDTLBPortIndex) <> pf.io.tlb_req
  })

  // StoreUnit
  for (i <- 0 until StaCnt) {
    val stu = storeUnits(i)

    stdExeUnits(i).io.flush <> redirect
    stdExeUnits(i).io.in.valid := io.issue(i + LduCnt + StaCnt).valid
    io.issue(i + LduCnt + StaCnt).ready := stdExeUnits(i).io.in.ready
    stdExeUnits(i).io.in.bits := io.issue(i + LduCnt + StaCnt).bits

    stu.io.redirect     <> redirect
<<<<<<< HEAD
    stu.io.feedbackSlow <> io.rsfeedback(i).feedbackSlow
    stu.io.stin         <> io.issue(LduCnt + i)
    stu.io.lsq          <> lsq.io.storeIn(i)
    stu.io.lsq_replenish <> lsq.io.storeInRe(i)
=======
    stu.io.feedbackSlow <> io.rsfeedback(exuParameters.LduCnt + i).feedbackSlow
    stu.io.rsIdx        <> io.rsfeedback(exuParameters.LduCnt + i).rsIdx
    // NOTE: just for dtlb's perf cnt
    stu.io.isFirstIssue <> io.rsfeedback(exuParameters.LduCnt + i).isFirstIssue
    stu.io.stin         <> io.issue(exuParameters.LduCnt + i)
    stu.io.lsq          <> lsq.io.sta.storeAddrIn(i)
    stu.io.lsq_replenish <> lsq.io.sta.storeAddrInRe(i)
>>>>>>> 15ee59e4
    // dtlb
    stu.io.tlb          <> dtlb_reqs.drop(LduCnt)(i)
    stu.io.pmp          <> pmp_check(i + LduCnt).resp

    // store unit does not need fast feedback
    io.rsfeedback(exuParameters.LduCnt + i).feedbackFast := DontCare

    // Lsq to sta unit
    lsq.io.sta.storeMaskIn(i) <> stu.io.storeMaskOut

    // Lsq to std unit's rs
    lsq.io.std.storeDataIn(i) := stData(i)


    // 1. sync issue info to store set LFST
    // 2. when store issue, broadcast issued sqPtr to wake up the following insts
    // io.stIn(i).valid := io.issue(exuParameters.LduCnt + i).valid
    // io.stIn(i).bits := io.issue(exuParameters.LduCnt + i).bits
    io.stIn(i).valid := stu.io.issue.valid
    io.stIn(i).bits := stu.io.issue.bits

    stu.io.stout.ready := true.B

    // -------------------------
    // Store Triggers
    // -------------------------
    when(stOut(i).fire()){
      val hit = Wire(Vec(3, Bool()))
      for (j <- 0 until 3) {
         hit(j) := !tdata(sTriggerMapping(j)).select && TriggerCmp(
           stOut(i).bits.debug.vaddr,
           tdata(sTriggerMapping(j)).tdata2,
           tdata(sTriggerMapping(j)).matchType,
           tEnable(sTriggerMapping(j))
         )
       stOut(i).bits.uop.trigger.backendHit(sTriggerMapping(j)) := hit(j)
     }

     when(tdata(0).chain) {
       io.writeback(i).bits.uop.trigger.backendHit(0) := hit(0) && hit(1)
       io.writeback(i).bits.uop.trigger.backendHit(1) := hit(0) && hit(1)
     }

     when(!stOut(i).bits.uop.trigger.backendEn(0)) {
       stOut(i).bits.uop.trigger.backendHit(4) := false.B
     }
   }
  }

  // mmio store writeback will use store writeback port 0
  lsq.io.mmioStout.ready := false.B
  when (lsq.io.mmioStout.valid && !storeUnits(0).io.stout.valid) {
    stOut(0).valid := true.B
    stOut(0).bits  := lsq.io.mmioStout.bits
    lsq.io.mmioStout.ready := true.B
  }

  // atomic exception / trigger writeback
  when (atomicsUnit.io.out.valid) {
    // atom inst will use store writeback port 0 to writeback exception info
    stOut(0).valid := true.B
    stOut(0).bits  := atomicsUnit.io.out.bits
    assert(!lsq.io.mmioStout.valid && !storeUnits(0).io.stout.valid)

    // when atom inst writeback, surpress normal load trigger
    (0 until LduCnt).map(i => {
      io.writeback(i).bits.uop.trigger.backendHit := VecInit(Seq.fill(6)(false.B))
    })
  }
  atomicsUnit.io.out.ready := stOut(0).ready

  // Uncahce
  uncache.io.enableOutstanding := io.csrCtrl.uncache_write_outstanding_enable
  uncache.io.hartId := io.hartId
  lsq.io.uncacheOutstanding := io.csrCtrl.uncache_write_outstanding_enable

  // Lsq
  lsq.io.rob            <> io.lsqio.rob
  lsq.io.enq            <> io.enqLsq
  lsq.io.brqRedirect    <> redirect
  io.memoryViolation    <> lsq.io.rollback
  // lsq.io.uncache        <> uncache.io.lsq
  AddPipelineReg(lsq.io.uncache.req, uncache.io.lsq.req, false.B)
  AddPipelineReg(uncache.io.lsq.resp, lsq.io.uncache.resp, false.B)
  // delay dcache refill for 1 cycle for better timing
  lsq.io.refill         := delayedDcacheRefill
  lsq.io.release        := dcache.io.lsu.release
  lsq.io.lqCancelCnt <> io.lqCancelCnt
  lsq.io.sqCancelCnt <> io.sqCancelCnt
  lsq.io.lqDeq <> io.lqDeq
  lsq.io.sqDeq <> io.sqDeq
  // LSQ to store buffer
  lsq.io.sbuffer        <> sbuffer.io.in
  lsq.io.sqEmpty        <> sbuffer.io.sqempty

  // Sbuffer
  sbuffer.io.csrCtrl    <> csrCtrl
  sbuffer.io.dcache     <> dcache.io.lsu.store

  // flush sbuffer
  val fenceFlush = io.fenceToSbuffer.flushSb
  val atomicsFlush = atomicsUnit.io.flush_sbuffer.valid
  val stIsEmpty = sbuffer.io.flush.empty && uncache.io.flush.empty
  io.fenceToSbuffer.sbIsEmpty := RegNext(stIsEmpty)

  // if both of them tries to flush sbuffer at the same time
  // something must have gone wrong
  assert(!(fenceFlush && atomicsFlush))
  sbuffer.io.flush.valid := RegNext(fenceFlush || atomicsFlush)
  uncache.io.flush.valid := sbuffer.io.flush.valid

  // Vector Load/Store Queue
  vlsq.io.int2vlsu <> io.int2vlsu
  vlsq.io.vec2vlsu <> io.vec2vlsu
  vlsq.io.vlsu2vec <> io.vlsu2vec
  vlsq.io.vlsu2int <> io.vlsu2int
  vlsq.io.vlsu2ctrl <> io.vlsu2ctrl

  // AtomicsUnit: AtomicsUnit will override other control signials,
  // as atomics insts (LR/SC/AMO) will block the pipeline
  val s_normal +: s_atomics = Enum(StaCnt + 1)
  val state = RegInit(s_normal)

  val atomic_rs = (0 until StaCnt).map(LduCnt + _)
  val atomic_replay_port_idx = (0 until StaCnt)
  val st_atomics = Seq.tabulate(StaCnt)(i =>
    io.issue(atomic_rs(i)).valid && FuType.storeIsAMO((io.issue(atomic_rs(i)).bits.uop.fuType))
  )

  val st_data_atomics = Seq.tabulate(StaCnt)(i =>
    stData(i).valid && FuType.storeIsAMO(stData(i).bits.uop.fuType)
  )

  for (i <- 0 until StaCnt) when(st_atomics(i)) {
    io.issue(atomic_rs(i)).ready := atomicsUnit.io.in.ready
    storeUnits(i).io.stin.valid := false.B

    state := s_atomics(i)
    if (StaCnt > 1)
      assert(!st_atomics.zipWithIndex.filterNot(_._2 == i).unzip._1.reduce(_ || _))
  }
  when (atomicsUnit.io.out.valid) {
    assert((0 until StaCnt).map(state === s_atomics(_)).reduce(_ || _))
    state := s_normal
  }

  atomicsUnit.io.in.valid := st_atomics.reduce(_ || _)
  atomicsUnit.io.in.bits  := Mux1H(Seq.tabulate(StaCnt)(i =>
    st_atomics(i) -> io.issue(atomic_rs(i)).bits))
  atomicsUnit.io.storeDataIn.valid := st_data_atomics.reduce(_ || _)
  atomicsUnit.io.storeDataIn.bits  := Mux1H(Seq.tabulate(StaCnt)(i =>
    st_data_atomics(i) -> stData(i).bits))
<<<<<<< HEAD
=======
  atomicsUnit.io.rsIdx    := Mux1H(Seq.tabulate(exuParameters.StuCnt)(i =>
    st_atomics(i) -> io.rsfeedback(atomic_rs(i)).rsIdx))
>>>>>>> 15ee59e4
  atomicsUnit.io.redirect <> redirect

  // TODO: complete amo's pmp support
  val amoTlb = dtlb_ld(0).requestor(0)
  atomicsUnit.io.dtlb.resp.valid := false.B
  atomicsUnit.io.dtlb.resp.bits  := DontCare
  atomicsUnit.io.dtlb.req.ready  := amoTlb.req.ready
  atomicsUnit.io.pmpResp := pmp_check(0).resp

  atomicsUnit.io.dcache <> dcache.io.lsu.atomics
  atomicsUnit.io.flush_sbuffer.empty := stIsEmpty

  atomicsUnit.io.csrCtrl := csrCtrl

  // for atomicsUnit, it uses loadUnit(0)'s TLB port

  when (state =/= s_normal) {
    // use store wb port instead of load
    loadUnits(0).io.loadOut.ready := false.B
    // use load_0's TLB
    atomicsUnit.io.dtlb <> amoTlb

    // hw prefetch should be disabled while executing atomic insts
    loadUnits.map(i => i.io.prefetch_req.valid := false.B)

    // make sure there's no in-flight uops in load unit
    assert(!loadUnits(0).io.loadOut.valid)
  }

<<<<<<< HEAD
  for (i <- 0 until StaCnt) when (state === s_atomics(i)) {
    atomicsUnit.io.feedbackSlow <> io.rsfeedback(atomic_replay_port_idx(i)).feedbackSlow
=======
  for (i <- 0 until exuParameters.StuCnt) when (state === s_atomics(i)) {
    atomicsUnit.io.feedbackSlow <> io.rsfeedback(atomic_rs(i)).feedbackSlow
>>>>>>> 15ee59e4

    assert(!storeUnits(i).io.feedbackSlow.valid)
  }

  lsq.io.exceptionAddr.isStore := io.lsqio.exceptionAddr.isStore
  // Exception address is used several cycles after flush.
  // We delay it by 10 cycles to ensure its flush safety.
  val atomicsException = RegInit(false.B)
  when (DelayN(redirect.valid, 10) && atomicsException) {
    atomicsException := false.B
  }.elsewhen (atomicsUnit.io.exceptionAddr.valid) {
    atomicsException := true.B
  }
  val atomicsExceptionAddress = RegEnable(atomicsUnit.io.exceptionAddr.bits, atomicsUnit.io.exceptionAddr.valid)
  io.lsqio.exceptionAddr.vaddr := RegNext(Mux(atomicsException, atomicsExceptionAddress, lsq.io.exceptionAddr.vaddr))
  XSError(atomicsException && atomicsUnit.io.in.valid, "new instruction before exception triggers\n")

  io.memInfo.sqFull := RegNext(lsq.io.sqFull)
  io.memInfo.lqFull := RegNext(lsq.io.lqFull)
  io.memInfo.dcacheMSHRFull := RegNext(dcache.io.mshrFull)

  io.lqFull := lsq.io.lqFull
  io.sqFull := lsq.io.sqFull

  val ldDeqCount = PopCount(io.issue.take(LduCnt).map(_.valid))
  val stDeqCount = PopCount(io.issue.drop(LduCnt).map(_.valid))
  val rsDeqCount = ldDeqCount + stDeqCount
  XSPerfAccumulate("load_rs_deq_count", ldDeqCount)
  XSPerfHistogram("load_rs_deq_count", ldDeqCount, true.B, 0, LduCnt, 1)
  XSPerfAccumulate("store_rs_deq_count", stDeqCount)
  XSPerfHistogram("store_rs_deq_count", stDeqCount, true.B, 0, StaCnt, 1)
  XSPerfAccumulate("ls_rs_deq_count", rsDeqCount)

  val pfevent = Module(new PFEvent)
  pfevent.io.distribute_csr := csrCtrl.distribute_csr
  val csrevents = pfevent.io.hpmevent.slice(16,24)

  val memBlockPerfEvents = Seq(
    ("ldDeqCount", ldDeqCount),
    ("stDeqCount", stDeqCount),
  )
  val allPerfEvents = memBlockPerfEvents ++ (loadUnits ++ Seq(sbuffer, lsq, dcache)).flatMap(_.getPerfEvents)
  val hpmEvents = allPerfEvents.map(_._2.asTypeOf(new PerfEvent)) ++ io.perfEventsPTW
  val perfEvents = HPerfMonitor(csrevents, hpmEvents).getPerfEvents
  generatePerfEvent()
}<|MERGE_RESOLUTION|>--- conflicted
+++ resolved
@@ -21,12 +21,8 @@
 import chisel3.util._
 import freechips.rocketchip.diplomacy.{BundleBridgeSource, LazyModule, LazyModuleImp}
 import freechips.rocketchip.tile.HasFPUParameters
-<<<<<<< HEAD
-import huancun.PrefetchRecv
-=======
 import coupledL2.PrefetchRecv
 import utils._
->>>>>>> 15ee59e4
 import utility._
 import utils._
 import xiangshan._
@@ -75,19 +71,11 @@
     val hartId = Input(UInt(8.W))
     val redirect = Flipped(ValidIO(new Redirect))
     // in
-<<<<<<< HEAD
     val issue = Vec(MemExuCnt, Flipped(DecoupledIO(new MemExuInput)))
     val loadFastMatch = Vec(LduCnt, Input(UInt(LduCnt.W)))
     val loadFastImm = Vec(LduCnt, Input(UInt(12.W)))
     val rsfeedback = Vec(StaCnt, new MemRSFeedbackIO)
     val loadPc = Vec(LduCnt, Input(UInt(VAddrBits.W))) // for hw prefetch
-=======
-    val issue = Vec(exuParameters.LsExuCnt + exuParameters.StuCnt, Flipped(DecoupledIO(new ExuInput)))
-    val loadFastMatch = Vec(exuParameters.LduCnt, Input(UInt(exuParameters.LduCnt.W)))
-    val loadFastImm = Vec(exuParameters.LduCnt, Input(UInt(12.W)))
-    val rsfeedback = Vec(exuParameters.LsExuCnt, new MemRSFeedbackIO)
-    val loadPc = Vec(exuParameters.LduCnt, Input(UInt(VAddrBits.W))) // for hw prefetch
->>>>>>> 15ee59e4
     val stIssuePtr = Output(new SqPtr())
     val int2vlsu = Flipped(new Int2VLSUIO)
     val vec2vlsu = Flipped(new Vec2VLSUIO)
@@ -184,28 +172,7 @@
   storeUnits.zipWithIndex.map(x => x._1.suggestName("StoreUnit_"+x._2))
   val atomicsUnit = Module(new AtomicsUnit)
 
-<<<<<<< HEAD
-  io.writeback <> VecInit(loadUnits.map(_.io.ldout)) ++ VecInit(storeUnits.map(_.io.stout)) ++ VecInit(stdExeUnits.map(_.io.out))
-=======
-  // Atom inst comes from sta / std, then its result
-  // will be writebacked using load writeback port
-  //
-  // However, atom exception will be writebacked to rob
-  // using store writeback port
-
-  val loadWritebackOverride  = Mux(atomicsUnit.io.out.valid, atomicsUnit.io.out.bits, loadUnits.head.io.loadOut.bits)
-  val loadOut0 = Wire(Decoupled(new ExuOutput))
-  loadOut0.valid := atomicsUnit.io.out.valid || loadUnits.head.io.loadOut.valid
-  loadOut0.bits  := loadWritebackOverride
-  atomicsUnit.io.out.ready := loadOut0.ready
-  loadUnits.head.io.loadOut.ready := loadOut0.ready
-  when(atomicsUnit.io.out.valid){
-    loadOut0.bits.uop.cf.exceptionVec := 0.U(16.W).asBools // exception will be writebacked via store wb port
-  }
-
-  val ldExeWbReqs = loadOut0 +: loadUnits.tail.map(_.io.loadOut)
-  io.writeback <> ldExeWbReqs ++ VecInit(storeUnits.map(_.io.stout)) ++ VecInit(stdExeUnits.map(_.io.out))
->>>>>>> 15ee59e4
+  io.writeback <> VecInit(loadUnits.map(_.io.loadOut)) ++ VecInit(storeUnits.map(_.io.stout)) ++ VecInit(stdExeUnits.map(_.io.out))
   io.otherFastWakeup := DontCare
   io.otherFastWakeup.take(2).zip(loadUnits.map(_.io.fastUop)).foreach{case(a,b)=> a := b}
   val stOut = io.writeback.drop(LduCnt).dropRight(StdCnt)
@@ -353,17 +320,11 @@
   // LoadUnit
   for (i <- 0 until LduCnt) {
     loadUnits(i).io.redirect <> redirect
-<<<<<<< HEAD
-=======
-    loadUnits(i).io.isFirstIssue := true.B
-  
     // get input form dispatch
     loadUnits(i).io.loadIn <> io.issue(i)
     loadUnits(i).io.feedbackSlow <> io.rsfeedback(i).feedbackSlow
     loadUnits(i).io.feedbackFast <> io.rsfeedback(i).feedbackFast
-    loadUnits(i).io.rsIdx := io.rsfeedback(i).rsIdx
-    
->>>>>>> 15ee59e4
+
     // get input form dispatch
     loadUnits(i).io.loadIn <> io.issue(i)
     // dcache access
@@ -383,7 +344,7 @@
     loadUnits(i).io.tlb <> dtlb_reqs.take(LduCnt)(i)
     // pmp
     loadUnits(i).io.pmp <> pmp_check(i).resp
-    // st-ld violation query 
+    // st-ld violation query
     for (s <- 0 until StorePipelineWidth) {
       loadUnits(i).io.reExecuteQuery(s) := storeUnits(s).io.reExecuteQuery
     }
@@ -469,26 +430,16 @@
     stdExeUnits(i).io.in.bits := io.issue(i + LduCnt + StaCnt).bits
 
     stu.io.redirect     <> redirect
-<<<<<<< HEAD
     stu.io.feedbackSlow <> io.rsfeedback(i).feedbackSlow
     stu.io.stin         <> io.issue(LduCnt + i)
-    stu.io.lsq          <> lsq.io.storeIn(i)
-    stu.io.lsq_replenish <> lsq.io.storeInRe(i)
-=======
-    stu.io.feedbackSlow <> io.rsfeedback(exuParameters.LduCnt + i).feedbackSlow
-    stu.io.rsIdx        <> io.rsfeedback(exuParameters.LduCnt + i).rsIdx
-    // NOTE: just for dtlb's perf cnt
-    stu.io.isFirstIssue <> io.rsfeedback(exuParameters.LduCnt + i).isFirstIssue
-    stu.io.stin         <> io.issue(exuParameters.LduCnt + i)
     stu.io.lsq          <> lsq.io.sta.storeAddrIn(i)
     stu.io.lsq_replenish <> lsq.io.sta.storeAddrInRe(i)
->>>>>>> 15ee59e4
     // dtlb
     stu.io.tlb          <> dtlb_reqs.drop(LduCnt)(i)
     stu.io.pmp          <> pmp_check(i + LduCnt).resp
 
     // store unit does not need fast feedback
-    io.rsfeedback(exuParameters.LduCnt + i).feedbackFast := DontCare
+    io.rsfeedback(LduCnt + i).feedbackFast := DontCare
 
     // Lsq to sta unit
     lsq.io.sta.storeMaskIn(i) <> stu.io.storeMaskOut
@@ -635,11 +586,6 @@
   atomicsUnit.io.storeDataIn.valid := st_data_atomics.reduce(_ || _)
   atomicsUnit.io.storeDataIn.bits  := Mux1H(Seq.tabulate(StaCnt)(i =>
     st_data_atomics(i) -> stData(i).bits))
-<<<<<<< HEAD
-=======
-  atomicsUnit.io.rsIdx    := Mux1H(Seq.tabulate(exuParameters.StuCnt)(i =>
-    st_atomics(i) -> io.rsfeedback(atomic_rs(i)).rsIdx))
->>>>>>> 15ee59e4
   atomicsUnit.io.redirect <> redirect
 
   // TODO: complete amo's pmp support
@@ -669,13 +615,8 @@
     assert(!loadUnits(0).io.loadOut.valid)
   }
 
-<<<<<<< HEAD
   for (i <- 0 until StaCnt) when (state === s_atomics(i)) {
-    atomicsUnit.io.feedbackSlow <> io.rsfeedback(atomic_replay_port_idx(i)).feedbackSlow
-=======
-  for (i <- 0 until exuParameters.StuCnt) when (state === s_atomics(i)) {
     atomicsUnit.io.feedbackSlow <> io.rsfeedback(atomic_rs(i)).feedbackSlow
->>>>>>> 15ee59e4
 
     assert(!storeUnits(i).io.feedbackSlow.valid)
   }
