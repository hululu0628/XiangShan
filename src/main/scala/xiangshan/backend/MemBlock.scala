--- conflicted
+++ resolved
@@ -152,17 +152,10 @@
 
     val rs = Module(new ReservationStation(cfg, wakeupCnt, slowPortsCnt, fixedDelay = certainLatency, fastWakeup = certainLatency >= 0, feedback = feedback))
 
-<<<<<<< HEAD
     rs.io.redirect <> redirect // TODO: remove it
+    rs.io.flush    <> io.fromCtrlBlock.flush // TODO: remove it
     rs.io.numExist <> io.toCtrlBlock.numExist(i)
     rs.io.fromDispatch  <> io.fromCtrlBlock.enqIqCtrl(i)
-=======
-    rsCtrl.io.data     <> rsData.io.ctrl
-    rsCtrl.io.redirect <> redirect // TODO: remove it
-    rsCtrl.io.flush    <> io.fromCtrlBlock.flush // TODO: remove it
-    rsCtrl.io.numExist <> io.toCtrlBlock.numExist(i)
-    rsCtrl.io.enqCtrl  <> io.fromCtrlBlock.enqIqCtrl(i)
->>>>>>> 2c87aa6f
 
     val src2IsFp = RegNext(io.fromCtrlBlock.enqIqCtrl(i).bits.ctrl.src2Type === SrcType.fp)
     rs.io.srcRegValue := DontCare
@@ -170,11 +163,6 @@
     if (i >= exuParameters.LduCnt) {
       rs.io.srcRegValue(1) := Mux(src2IsFp, io.fromFpBlock.readFpRf(i - exuParameters.LduCnt).data, io.fromIntBlock.readIntRf(readPortIndex(i) + 1).data)
     }
-<<<<<<< HEAD
-=======
-    rsData.io.redirect <> redirect
-    rsData.io.flush <> io.fromCtrlBlock.flush
->>>>>>> 2c87aa6f
 
     rs.io.fastDatas <> fastDatas
     for ((x, y) <- rs.io.slowPorts.zip(slowPorts)) {
