--- conflicted
+++ resolved
@@ -1191,16 +1191,6 @@
     cache_error_decoder.io.encoded_cache_error := cacheopRegs("CACHE_ERROR")
   }
 
-<<<<<<< HEAD
-=======
-  // Implicit add reset values for mepc[0] and sepc[0]
-  // TODO: rewrite mepc and sepc using a struct-like style with the LSB always being 0
-  when (RegNext(RegNext(reset.asBool) && !reset.asBool)) {
-    mepc := Cat(mepc(XLEN - 1, 1), 0.U(1.W))
-    sepc := Cat(sepc(XLEN - 1, 1), 0.U(1.W))
-  }
-
->>>>>>> cca9964b
   def readWithScala(addr: Int): UInt = mapping(addr)._1
 
   val difftestIntrNO = Mux(raiseIntr, causeNO, 0.U)
