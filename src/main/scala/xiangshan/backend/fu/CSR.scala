--- conflicted
+++ resolved
@@ -120,13 +120,9 @@
   // Custom microarchiture ctrl signal
   val customCtrl = Output(new CustomCSRCtrlIO)
   // distributed csr write
-<<<<<<< HEAD
-  val distributedUpdate = Flipped(new DistributedCSRUpdateReq)
+  val distributedUpdate = Vec(2, Flipped(new DistributedCSRUpdateReq))
   // To Dcache, Icache, PTW
   val mhartid = Output(UInt(XLEN.W))
-=======
-  val distributedUpdate = Vec(2, Flipped(new DistributedCSRUpdateReq))
->>>>>>> bd1f1bf3
 }
 
 class CSR(implicit p: Parameters) extends FunctionUnit with HasCSRConst with PMPMethod with PMAMethod with HasTriggerConst
@@ -379,14 +375,11 @@
   val marchid = RegInit(UInt(XLEN.W), 0.U) // return 0 to indicate the field is not implemented
   val mimpid = RegInit(UInt(XLEN.W), 0.U) // provides a unique encoding of the version of the processor implementation
   val mhartid = RegInit(UInt(XLEN.W), csrio.hartId) // the hardware thread running the code
-<<<<<<< HEAD
-  val mstatus = RegInit(UInt(XLEN.W), 0.U)
-  csrio.mhartid := mhartid + 1.U               // Luoshan: for test
-=======
   val mconfigptr = RegInit(UInt(XLEN.W), 0.U) // the read-only pointer pointing to the platform config structure, 0 for not supported.
   val mstatus = RegInit("ha00000000".U(XLEN.W))
->>>>>>> bd1f1bf3
-
+
+  csrio.mhartid := mhartid + 1.U               // Luoshan: for test
+  
   // mstatus Value Table
   // | sd   |
   // | pad1 |
