/***************************************************************************************
* Copyright (c) 2020-2021 Institute of Computing Technology, Chinese Academy of Sciences
* Copyright (c) 2020-2021 Peng Cheng Laboratory
*
* XiangShan is licensed under Mulan PSL v2.
* You can use this software according to the terms and conditions of the Mulan PSL v2.
* You may obtain a copy of Mulan PSL v2 at:
*          http://license.coscl.org.cn/MulanPSL2
*
* THIS SOFTWARE IS PROVIDED ON AN "AS IS" BASIS, WITHOUT WARRANTIES OF ANY KIND,
* EITHER EXPRESS OR IMPLIED, INCLUDING BUT NOT LIMITED TO NON-INFRINGEMENT,
* MERCHANTABILITY OR FIT FOR A PARTICULAR PURPOSE.
*
* See the Mulan PSL v2 for more details.
***************************************************************************************/

package xiangshan.backend.fu.util

import chisel3._
import chisel3.util._
import xiangshan._
import org.chipsalliance.cde.config.Parameters
import utility.ParallelLookUp

// 32bits Rotate shift
object ROR32 {
  def apply(bits: UInt, shamt: Int) = {
    require(shamt>0 && shamt<32)
    if(shamt == 1)       Cat(0.U(32.W), bits(0), bits(31,1))
    else if(shamt == 31) Cat(0.U(32.W), bits(30,0), bits(31))
    else                 Cat(0.U(32.W), bits(shamt-1,0), bits(31,shamt))
  }
}

// 32bits Rotate shift
object ROL32 {
  def apply(bits: UInt, shamt: Int) = {
    require(shamt>0 && shamt<32)
    ROR32(bits, 32-shamt)
  }
}

// 64bits Rotate shift
object ROR64 {
  def apply(bits: UInt, shamt: Int) = {
    require(shamt>0 && shamt<64)
    if(shamt == 1)       Cat(bits(0), bits(63,1))
    else if(shamt == 63) Cat(bits(62,0), bits(63))
    else                 Cat(bits(shamt-1,0), bits(63,shamt))
  }
}

// AES forward shift rows
object ForwardShiftRows {
  def apply(src1: Seq[UInt], src2: Seq[UInt]): Seq[UInt] = {
    VecInit(Seq(src1(0), src1(5), src2(2), src2(7),
                src1(4), src2(1), src2(6), src1(3)))
  }
}

// AES inverse shift rows
object InverseShiftRows {
  def apply(src1: Seq[UInt], src2: Seq[UInt]): Seq[UInt] = {
    VecInit(Seq(src1(0), src2(5), src2(2), src1(7),
                src1(4), src1(1), src2(6), src2(3)))
  }
}

// AES encode sbox top
object SboxAesTop {
  def apply(i: UInt): Seq[Bool] = {
    val t = Wire(Vec(6, Bool()))
    val o = Wire(Vec(21, Bool()))
    t( 0) := i( 3) ^ i( 1)
    t( 1) := i( 6) ^ i( 5)
    t( 2) := i( 6) ^ i( 2)
    t( 3) := i( 5) ^ i( 2)
    t( 4) := i( 4) ^ i( 0)
    t( 5) := i( 1) ^ i( 0)
    o( 0) := i( 0)
    o( 1) := i( 7) ^ i( 4)
    o( 2) := i( 7) ^ i( 2)
    o( 3) := i( 7) ^ i( 1)
    o( 4) := i( 4) ^ i( 2)
    o( 5) := o( 1) ^ t( 0)
    o( 6) := i( 0) ^ o( 5)
    o( 7) := i( 0) ^ t( 1)
    o( 8) := o( 5) ^ t( 1)
    o( 9) := o( 3) ^ o( 4)
    o(10) := o( 5) ^ t( 2)
    o(11) := t( 0) ^ t( 2)
    o(12) := t( 0) ^ t( 3)
    o(13) := o( 7) ^ o(12)
    o(14) := t( 1) ^ t( 4)
    o(15) := o( 1) ^ o(14)
    o(16) := t( 1) ^ t( 5)
    o(17) := o( 2) ^ o(16)
    o(18) := o( 2) ^ o( 8)
    o(19) := o(15) ^ o(13)
    o(20) := o( 1) ^ t( 3)
    o
  }
}

// AES decode sbox top
object SboxIaesTop {
  def apply(i: UInt): Seq[Bool] = {
    val t = Wire(Vec(5, Bool()))
    val o = Wire(Vec(21, Bool()))
    t( 0) := i( 1) ^  i( 0)
    t( 1) := i( 6) ^  i( 1)
    t( 2) := i( 5) ^ ~i( 2)
    t( 3) := i( 2) ^ ~i( 1)
    t( 4) := i( 5) ^ ~i( 3)
    o( 0) := i( 7) ^  t( 2)
    o( 1) := i( 4) ^  i( 3)
    o( 2) := i( 7) ^ ~i( 6)
    o( 3) := o( 1) ^  t( 0)
    o( 4) := i( 3) ^  o( 6)
    o( 5) := o(16) ^  t( 2)
    o( 6) := i( 6) ^ ~o(17)
    o( 7) := i( 0) ^ ~o( 1)
    o( 8) := o( 2) ^  o(18)
    o( 9) := o( 2) ^  t( 0)
    o(10) := o( 8) ^  t( 3)
    o(11) := o( 8) ^  o(20)
    o(12) := t( 1) ^  t( 4)
    o(13) := i( 5) ^ ~o(14)
    o(14) := o(16) ^  t( 0)
    o(15) := o(18) ^  t( 1)
    o(16) := i( 6) ^ ~i( 4)
    o(17) := i( 7) ^  i( 4)
    o(18) := i( 3) ^ ~i( 0)
    o(19) := i( 5) ^ ~o( 1)
    o(20) := o( 1) ^  t( 3)
    o
  }
}

// SM4 encode/decode sbox top
object SboxSm4Top {
  def apply(i: UInt): Seq[Bool] = {
    val t = Wire(Vec(7, Bool()))
    val o = Wire(Vec(21, Bool()))
    t( 0) := i(3) ^  i( 4)
    t( 1) := i(2) ^  i( 7)
    t( 2) := i(7) ^  o(18)
    t( 3) := i(1) ^  t( 1)
    t( 4) := i(6) ^  i( 7)
    t( 5) := i(0) ^  o(18)
    t( 6) := i(3) ^  i( 6)
    o( 0) := i(5) ^ ~o(10)
    o( 1) := t(0) ^  t( 3)
    o( 2) := i(0) ^  t( 0)
    o( 3) := i(3) ^  o( 4)
    o( 4) := i(0) ^  t( 3)
    o( 5) := i(5) ^  t( 5)
    o( 6) := i(0) ^ ~i( 1)
    o( 7) := t(0) ^ ~o(10)
    o( 8) := t(0) ^  t( 5)
    o( 9) := i(3)
    o(10) := i(1) ^  o(18)
    o(11) := t(0) ^  t( 4)
    o(12) := i(5) ^  t( 4)
    o(13) := i(5) ^ ~o( 1)
    o(14) := i(4) ^ ~t( 2)
    o(15) := i(1) ^ ~t( 6)
    o(16) := i(0) ^ ~t( 2)
    o(17) := t(0) ^ ~t( 2)
    o(18) := i(2) ^  i( 6)
    o(19) := i(5) ^ ~o(14)
    o(20) := i(0) ^  t( 1)
    o
  }
}

// Sbox middle part for AES, AES^-1, SM4
object SboxInv {
  def apply(i: Seq[Bool]): Seq[Bool] = {
    val t = Wire(Vec(46, Bool()))
    val o = Wire(Vec(18, Bool()))
    t( 0) := i( 3) ^ i(12)
    t( 1) := i( 9) & i( 5)
    t( 2) := i(17) & i( 6)
    t( 3) := i(10) ^ t( 1)
    t( 4) := i(14) & i( 0)
    t( 5) := t( 4) ^ t( 1)
    t( 6) := i( 3) & i(12)
    t( 7) := i(16) & i( 7)
    t( 8) := t( 0) ^ t( 6)
    t( 9) := i(15) & i(13)
    t(10) := t( 9) ^ t( 6)
    t(11) := i( 1) & i(11)
    t(12) := i( 4) & i(20)
    t(13) := t(12) ^ t(11)
    t(14) := i( 2) & i( 8)
    t(15) := t(14) ^ t(11)
    t(16) := t( 3) ^ t( 2)
    t(17) := t( 5) ^ i(18)
    t(18) := t( 8) ^ t( 7)
    t(19) := t(10) ^ t(15)
    t(20) := t(16) ^ t(13)
    t(21) := t(17) ^ t(15)
    t(22) := t(18) ^ t(13)
    t(23) := t(19) ^ i(19)
    t(24) := t(22) ^ t(23)
    t(25) := t(22) & t(20)
    t(26) := t(21) ^ t(25)
    t(27) := t(20) ^ t(21)
    t(28) := t(23) ^ t(25)
    t(29) := t(28) & t(27)
    t(30) := t(26) & t(24)
    t(31) := t(20) & t(23)
    t(32) := t(27) & t(31)
    t(33) := t(27) ^ t(25)
    t(34) := t(21) & t(22)
    t(35) := t(24) & t(34)
    t(36) := t(24) ^ t(25)
    t(37) := t(21) ^ t(29)
    t(38) := t(32) ^ t(33)
    t(39) := t(23) ^ t(30)
    t(40) := t(35) ^ t(36)
    t(41) := t(38) ^ t(40)
    t(42) := t(37) ^ t(39)
    t(43) := t(37) ^ t(38)
    t(44) := t(39) ^ t(40)
    t(45) := t(42) ^ t(41)
    o( 0) := t(38) & i( 7)
    o( 1) := t(37) & i(13)
    o( 2) := t(42) & i(11)
    o( 3) := t(45) & i(20)
    o( 4) := t(41) & i( 8)
    o( 5) := t(44) & i( 9)
    o( 6) := t(40) & i(17)
    o( 7) := t(39) & i(14)
    o( 8) := t(43) & i( 3)
    o( 9) := t(38) & i(16)
    o(10) := t(37) & i(15)
    o(11) := t(42) & i( 1)
    o(12) := t(45) & i( 4)
    o(13) := t(41) & i( 2)
    o(14) := t(44) & i( 5)
    o(15) := t(40) & i( 6)
    o(16) := t(39) & i( 0)
    o(17) := t(43) & i(12)
    o
  }
}

// AES encode sbox out
object SboxAesOut {
  def apply(i: Seq[Bool]): UInt = {
    val t = Wire(Vec(30, Bool()))
    val o = Wire(Vec(8, Bool()))
    t( 0) := i(11) ^  i(12)
    t( 1) := i( 0) ^  i( 6)
    t( 2) := i(14) ^  i(16)
    t( 3) := i(15) ^  i( 5)
    t( 4) := i( 4) ^  i( 8)
    t( 5) := i(17) ^  i(11)
    t( 6) := i(12) ^  t( 5)
    t( 7) := i(14) ^  t( 3)
    t( 8) := i( 1) ^  i( 9)
    t( 9) := i( 2) ^  i( 3)
    t(10) := i( 3) ^  t( 4)
    t(11) := i(10) ^  t( 2)
    t(12) := i(16) ^  i( 1)
    t(13) := i( 0) ^  t( 0)
    t(14) := i( 2) ^  i(11)
    t(15) := i( 5) ^  t( 1)
    t(16) := i( 6) ^  t( 0)
    t(17) := i( 7) ^  t( 1)
    t(18) := i( 8) ^  t( 8)
    t(19) := i(13) ^  t( 4)
    t(20) := t( 0) ^  t( 1)
    t(21) := t( 1) ^  t( 7)
    t(22) := t( 3) ^  t(12)
    t(23) := t(18) ^  t( 2)
    t(24) := t(15) ^  t( 9)
    t(25) := t( 6) ^  t(10)
    t(26) := t( 7) ^  t( 9)
    t(27) := t( 8) ^  t(10)
    t(28) := t(11) ^  t(14)
    t(29) := t(11) ^  t(17)
    o( 0) := t( 6) ^ ~t(23)
    o( 1) := t(13) ^ ~t(27)
    o( 2) := t(25) ^  t(29)
    o( 3) := t(20) ^  t(22)
    o( 4) := t( 6) ^  t(21)
    o( 5) := t(19) ^ ~t(28)
    o( 6) := t(16) ^ ~t(26)
    o( 7) := t( 6) ^  t(24)
    o.asUInt
  }
}

// AES decode sbox out
object SboxIaesOut {
  def apply(i: Seq[Bool]): UInt = {
    val t = Wire(Vec(30, Bool()))
    val o = Wire(Vec(8, Bool()))
    t( 0) := i( 2) ^ i(11)
    t( 1) := i( 8) ^ i( 9)
    t( 2) := i( 4) ^ i(12)
    t( 3) := i(15) ^ i( 0)
    t( 4) := i(16) ^ i( 6)
    t( 5) := i(14) ^ i( 1)
    t( 6) := i(17) ^ i(10)
    t( 7) := t( 0) ^ t( 1)
    t( 8) := i( 0) ^ i( 3)
    t( 9) := i( 5) ^ i(13)
    t(10) := i( 7) ^ t( 4)
    t(11) := t( 0) ^ t( 3)
    t(12) := i(14) ^ i(16)
    t(13) := i(17) ^ i( 1)
    t(14) := i(17) ^ i(12)
    t(15) := i( 4) ^ i( 9)
    t(16) := i( 7) ^ i(11)
    t(17) := i( 8) ^ t( 2)
    t(18) := i(13) ^ t( 5)
    t(19) := t( 2) ^ t( 3)
    t(20) := t( 4) ^ t( 6)
    t(21) := 0.U
    t(22) := t( 2) ^ t( 7)
    t(23) := t( 7) ^ t( 8)
    t(24) := t( 5) ^ t( 7)
    t(25) := t( 6) ^ t(10)
    t(26) := t( 9) ^ t(11)
    t(27) := t(10) ^ t(18)
    t(28) := t(11) ^ t(25)
    t(29) := t(15) ^ t(20)
    o( 0) := t( 9) ^ t(16)
    o( 1) := t(14) ^ t(23)
    o( 2) := t(19) ^ t(24)
    o( 3) := t(23) ^ t(27)
    o( 4) := t(12) ^ t(22)
    o( 5) := t(17) ^ t(28)
    o( 6) := t(26) ^ t(29)
    o( 7) := t(13) ^ t(22)
    o.asUInt
  }
}

// SM4 encode/decode sbox out
object SboxSm4Out {
  def apply(i: Seq[Bool]): UInt = {
    val t = Wire(Vec(30, Bool()))
    val o = Wire(Vec(8, Bool()))
    t( 0) := i( 4) ^  i( 7)
    t( 1) := i(13) ^  i(15)
    t( 2) := i( 2) ^  i(16)
    t( 3) := i( 6) ^  t( 0)
    t( 4) := i(12) ^  t( 1)
    t( 5) := i( 9) ^  i(10)
    t( 6) := i(11) ^  t( 2)
    t( 7) := i( 1) ^  t( 4)
    t( 8) := i( 0) ^  i(17)
    t( 9) := i( 3) ^  i(17)
    t(10) := i( 8) ^  t( 3)
    t(11) := t( 2) ^  t( 5)
    t(12) := i(14) ^  t( 6)
    t(13) := t( 7) ^  t( 9)
    t(14) := i( 0) ^  i( 6)
    t(15) := i( 7) ^  i(16)
    t(16) := i( 5) ^  i(13)
    t(17) := i( 3) ^  i(15)
    t(18) := i(10) ^  i(12)
    t(19) := i( 9) ^  t( 1)
    t(20) := i( 4) ^  t( 4)
    t(21) := i(14) ^  t( 3)
    t(22) := i(16) ^  t( 5)
    t(23) := t( 7) ^  t(14)
    t(24) := t( 8) ^  t(11)
    t(25) := t( 0) ^  t(12)
    t(26) := t(17) ^  t( 3)
    t(27) := t(18) ^  t(10)
    t(28) := t(19) ^  t( 6)
    t(29) := t( 8) ^  t(10)
    o( 0) := t(11) ^ ~t(13)
    o( 1) := t(15) ^ ~t(23)
    o( 2) := t(20) ^  t(24)
    o( 3) := t(16) ^  t(25)
    o( 4) := t(26) ^ ~t(22)
    o( 5) := t(21) ^  t(13)
    o( 6) := t(27) ^ ~t(12)
    o( 7) := t(28) ^ ~t(29)
    o.asUInt
  }
}

object SboxAes {
  def apply(byte: UInt): UInt = {
    SboxAesOut(SboxInv(SboxAesTop(byte)))
  }
}

object SboxIaes {
  def apply(byte: UInt): UInt = {
    SboxIaesOut(SboxInv(SboxIaesTop(byte)))
  }
}

object SboxSm4 {
  def apply(byte: UInt): UInt = {
    SboxSm4Out(SboxInv(SboxSm4Top(byte)))
  }
}

// Mix Column
object XtN {
  def Xt2(byte: UInt): UInt = ((byte << 1) ^ Mux(byte(7), "h1b".U, 0.U))(7,0)

  def apply(byte: UInt, t: UInt): UInt = {
    val byte1 = Xt2(byte)
    val byte2 = Xt2(byte1)
    val byte3 = Xt2(byte2)
    val result = Mux(t(0), byte, 0.U) ^ Mux(t(1), byte1, 0.U) ^ Mux(t(2), byte2, 0.U) ^ Mux(t(3), byte3, 0.U)
    result(7,0)
  }
}

object ByteEnc {
  def apply(bytes: Seq[UInt]): UInt = {
    XtN(bytes(0), "h2".U) ^ XtN(bytes(1), "h3".U) ^ bytes(2) ^ bytes(3)
  }
}

object ByteDec {
  def apply(bytes: Seq[UInt]): UInt = {
    XtN(bytes(0), "he".U) ^ XtN(bytes(1), "hb".U) ^ XtN(bytes(2), "hd".U) ^ XtN(bytes(3), "h9".U)
  }
}

object MixFwd {
  def apply(bytes: Seq[UInt]): UInt = {
    Cat(ByteEnc(Seq(bytes(3), bytes(0), bytes(1), bytes(2))),
        ByteEnc(Seq(bytes(2), bytes(3), bytes(0), bytes(1))),
        ByteEnc(Seq(bytes(1), bytes(2), bytes(3), bytes(0))),
        ByteEnc(Seq(bytes(0), bytes(1), bytes(2), bytes(3))))
  }
}

object MixInv {
  def apply(bytes: Seq[UInt]): UInt = {
    Cat(ByteDec(Seq(bytes(3), bytes(0), bytes(1), bytes(2))),
        ByteDec(Seq(bytes(2), bytes(3), bytes(0), bytes(1))),
        ByteDec(Seq(bytes(1), bytes(2), bytes(3), bytes(0))),
        ByteDec(Seq(bytes(0), bytes(1), bytes(2), bytes(3))))
  }
}

<<<<<<< HEAD
/**
 * Performs the word rotation for AES key schedule
 */
object AESRotword {
  def apply(bits: UInt): UInt = {
    require(bits.getWidth == 32)
    Cat(bits(7, 0), bits(31, 8))
  }
}

/**
 * Turn a round number into a round constant for AES.
 * Note that the AES64KS1I instruction is defined such that the r argument is always in the range 0x0..0xA.
 * Values of rnum outside the range 0x0..0xA do not decode to the AES64KS1I instruction.
 * The 0xA case is used specifically for the AES-256 KeySchedule, and this function is never called in that case.
 **/
object AESDecodeRcon {
  def apply(r: UInt): UInt = {
    require(r.getWidth == 4)
    // Choose the correct round constant based on the round number
    val rcon = Wire(UInt(32.W)) // round constant
    rcon := ParallelLookUp(r, Seq(
      0x1.U(4.W) -> 0x00000001.U(32.W),
      0x2.U(4.W) -> 0x00000002.U(32.W),
      0x3.U(4.W) -> 0x00000004.U(32.W),
      0x4.U(4.W) -> 0x00000008.U(32.W),
      0x5.U(4.W) -> 0x00000010.U(32.W),
      0x6.U(4.W) -> 0x00000020.U(32.W),
      0x7.U(4.W) -> 0x00000040.U(32.W),
      0x8.U(4.W) -> 0x00000080.U(32.W),
      0x9.U(4.W) -> 0x0000001b.U(32.W),
      0xa.U(4.W) -> 0x00000036.U(32.W)
    ))
    rcon
  }
}

object Brev8 {
  def apply(x: UInt): Vec[UInt] = {
    val width = x.getWidth
    require(width % 8 == 0)
    val bytesNum = width / 8

    val brev8Result = Wire(Vec(bytesNum, UInt(8.W)))
    val xAsBytes = x.asTypeOf(brev8Result)
    for (i <- 0 until bytesNum) {
      brev8Result(i) := Reverse(xAsBytes(i))
    }
    brev8Result
  }
=======
object SHA2 {
  private val sha256sum0cfg: Seq[Int] = Seq( 2, 13, 22)
  private val sha256sum1cfg: Seq[Int] = Seq( 6, 11, 25)
  private val sha512sum0cfg: Seq[Int] = Seq(28, 34, 39)
  private val sha512sum1cfg: Seq[Int] = Seq(14, 18, 41)

  private val sha256sig0cfg: Seq[Int] = Seq( 7, 18,  3)
  private val sha256sig1cfg: Seq[Int] = Seq(17, 19, 10)
  private val sha512sig0cfg: Seq[Int] = Seq( 1,  8,  7)
  private val sha512sig1cfg: Seq[Int] = Seq(19, 61,  6)

  private def sum(x: UInt, sew: Int, n: Int): UInt = {
    require(x.getWidth >= sew, s"Invalid width: ${x.getWidth}")
    val src = x(sew - 1, 0)
    val config = (sew, n) match {
      case (32, 0) => sha256sum0cfg
      case (32, 1) => sha256sum1cfg
      case (64, 0) => sha512sum0cfg
      case (64, 1) => sha512sum1cfg
      case _ => throw new IllegalArgumentException("Invalid sew or N")
    }

    val result = Wire(UInt(sew.W))
    result := config.map(cfg => src.rotateRight(cfg)).reduce(_ ^ _)
    result
  }

  def sha256sum0(x: UInt): UInt = sum(x, 32, 0)
  def sha256sum1(x: UInt): UInt = sum(x, 32, 1)
  def sha512sum0(x: UInt): UInt = sum(x, 64, 0)
  def sha512sum1(x: UInt): UInt = sum(x, 64, 1)

  private def sig(x: UInt, sew: Int, n: Int): UInt = {
    require(x.getWidth >= sew, s"Invalid width: ${x.getWidth}")
    val src = x(sew - 1, 0)
    val config = (sew, n) match {
      case (32, 0) => sha256sig0cfg
      case (32, 1) => sha256sig1cfg
      case (64, 0) => sha512sig0cfg
      case (64, 1) => sha512sig1cfg
      case _ => throw new IllegalArgumentException("Invalid sew or N")
    }

    val result = Wire(UInt(sew.W))
    result := src.rotateRight(config(0)) ^ src.rotateRight(config(1)) ^ (src >> config(2)).asUInt
    result
  }

  def sha256sig0(x: UInt): UInt = sig(x, 32, 0)
  def sha256sig1(x: UInt): UInt = sig(x, 32, 1)
  def sha512sig0(x: UInt): UInt = sig(x, 64, 0)
  def sha512sig1(x: UInt): UInt = sig(x, 64, 1)
>>>>>>> 1d4ac8f1
}<|MERGE_RESOLUTION|>--- conflicted
+++ resolved
@@ -21,6 +21,24 @@
 import xiangshan._
 import org.chipsalliance.cde.config.Parameters
 import utility.ParallelLookUp
+
+// 32bits shift right
+object SHR32 {
+  def apply(bits: UInt, shamt: Int) = {
+    require(shamt>0 && shamt<32)
+    if(shamt == 31) Cat(0.U(63.W), bits(31))
+    else            Cat(0.U((32+shamt).W), bits(31,shamt))
+  }
+}
+
+// 64bits shift right
+object SHR64 {
+  def apply(bits: UInt, shamt: Int) = {
+    require(shamt>0 && shamt<64)
+    if(shamt == 63) Cat(bits(62,0), bits(63))
+    else            Cat(0.U(shamt.W), bits(63,shamt))
+  }
+}
 
 // 32bits Rotate shift
 object ROR32 {
@@ -449,7 +467,60 @@
   }
 }
 
-<<<<<<< HEAD
+object SHA2 {
+  private val sha256sum0cfg: Seq[Int] = Seq( 2, 13, 22)
+  private val sha256sum1cfg: Seq[Int] = Seq( 6, 11, 25)
+  private val sha512sum0cfg: Seq[Int] = Seq(28, 34, 39)
+  private val sha512sum1cfg: Seq[Int] = Seq(14, 18, 41)
+
+  private val sha256sig0cfg: Seq[Int] = Seq( 7, 18,  3)
+  private val sha256sig1cfg: Seq[Int] = Seq(17, 19, 10)
+  private val sha512sig0cfg: Seq[Int] = Seq( 1,  8,  7)
+  private val sha512sig1cfg: Seq[Int] = Seq(19, 61,  6)
+
+  private def sum(x: UInt, sew: Int, n: Int): UInt = {
+    require(x.getWidth >= sew, s"Invalid width: ${x.getWidth}")
+    val src = x(sew - 1, 0)
+    val config = (sew, n) match {
+      case (32, 0) => sha256sum0cfg
+      case (32, 1) => sha256sum1cfg
+      case (64, 0) => sha512sum0cfg
+      case (64, 1) => sha512sum1cfg
+      case _ => throw new IllegalArgumentException("Invalid sew or N")
+    }
+
+    val result = Wire(UInt(sew.W))
+    result := config.map(cfg => src.rotateRight(cfg)).reduce(_ ^ _)
+    result
+  }
+
+  def sha256sum0(x: UInt): UInt = sum(x, 32, 0)
+  def sha256sum1(x: UInt): UInt = sum(x, 32, 1)
+  def sha512sum0(x: UInt): UInt = sum(x, 64, 0)
+  def sha512sum1(x: UInt): UInt = sum(x, 64, 1)
+
+  private def sig(x: UInt, sew: Int, n: Int): UInt = {
+    require(x.getWidth >= sew, s"Invalid width: ${x.getWidth}")
+    val src = x(sew - 1, 0)
+    val config = (sew, n) match {
+      case (32, 0) => sha256sig0cfg
+      case (32, 1) => sha256sig1cfg
+      case (64, 0) => sha512sig0cfg
+      case (64, 1) => sha512sig1cfg
+      case _ => throw new IllegalArgumentException("Invalid sew or N")
+    }
+
+    val result = Wire(UInt(sew.W))
+    result := src.rotateRight(config(0)) ^ src.rotateRight(config(1)) ^ (src >> config(2)).asUInt
+    result
+  }
+
+  def sha256sig0(x: UInt): UInt = sig(x, 32, 0)
+  def sha256sig1(x: UInt): UInt = sig(x, 32, 1)
+  def sha512sig0(x: UInt): UInt = sig(x, 64, 0)
+  def sha512sig1(x: UInt): UInt = sig(x, 64, 1)
+}
+
 /**
  * Performs the word rotation for AES key schedule
  */
@@ -500,58 +571,4 @@
     }
     brev8Result
   }
-=======
-object SHA2 {
-  private val sha256sum0cfg: Seq[Int] = Seq( 2, 13, 22)
-  private val sha256sum1cfg: Seq[Int] = Seq( 6, 11, 25)
-  private val sha512sum0cfg: Seq[Int] = Seq(28, 34, 39)
-  private val sha512sum1cfg: Seq[Int] = Seq(14, 18, 41)
-
-  private val sha256sig0cfg: Seq[Int] = Seq( 7, 18,  3)
-  private val sha256sig1cfg: Seq[Int] = Seq(17, 19, 10)
-  private val sha512sig0cfg: Seq[Int] = Seq( 1,  8,  7)
-  private val sha512sig1cfg: Seq[Int] = Seq(19, 61,  6)
-
-  private def sum(x: UInt, sew: Int, n: Int): UInt = {
-    require(x.getWidth >= sew, s"Invalid width: ${x.getWidth}")
-    val src = x(sew - 1, 0)
-    val config = (sew, n) match {
-      case (32, 0) => sha256sum0cfg
-      case (32, 1) => sha256sum1cfg
-      case (64, 0) => sha512sum0cfg
-      case (64, 1) => sha512sum1cfg
-      case _ => throw new IllegalArgumentException("Invalid sew or N")
-    }
-
-    val result = Wire(UInt(sew.W))
-    result := config.map(cfg => src.rotateRight(cfg)).reduce(_ ^ _)
-    result
-  }
-
-  def sha256sum0(x: UInt): UInt = sum(x, 32, 0)
-  def sha256sum1(x: UInt): UInt = sum(x, 32, 1)
-  def sha512sum0(x: UInt): UInt = sum(x, 64, 0)
-  def sha512sum1(x: UInt): UInt = sum(x, 64, 1)
-
-  private def sig(x: UInt, sew: Int, n: Int): UInt = {
-    require(x.getWidth >= sew, s"Invalid width: ${x.getWidth}")
-    val src = x(sew - 1, 0)
-    val config = (sew, n) match {
-      case (32, 0) => sha256sig0cfg
-      case (32, 1) => sha256sig1cfg
-      case (64, 0) => sha512sig0cfg
-      case (64, 1) => sha512sig1cfg
-      case _ => throw new IllegalArgumentException("Invalid sew or N")
-    }
-
-    val result = Wire(UInt(sew.W))
-    result := src.rotateRight(config(0)) ^ src.rotateRight(config(1)) ^ (src >> config(2)).asUInt
-    result
-  }
-
-  def sha256sig0(x: UInt): UInt = sig(x, 32, 0)
-  def sha256sig1(x: UInt): UInt = sig(x, 32, 1)
-  def sha512sig0(x: UInt): UInt = sig(x, 64, 0)
-  def sha512sig1(x: UInt): UInt = sig(x, 64, 1)
->>>>>>> 1d4ac8f1
 }