package xiangshan

import chisel3._
import chisel3.util._
import bus.simplebus._
import xiangshan.backend.brq.BrqPtr
import xiangshan.backend.rename.FreeListPtr
import xiangshan.frontend.PreDecodeInfo
import xiangshan.frontend.HasBPUParameter

// Fetch FetchWidth x 32-bit insts from Icache
class FetchPacket extends XSBundle {
  val instrs = Vec(PredictWidth, UInt(32.W))
  val mask = UInt(PredictWidth.W)
  // val pc = UInt(VAddrBits.W)
  val pc = Vec(PredictWidth, UInt(VAddrBits.W))
  val pnpc = Vec(PredictWidth, UInt(VAddrBits.W))
  val brInfo = Vec(PredictWidth, new BranchInfo)
  val pd = Vec(PredictWidth, new PreDecodeInfo)
}

class ValidUndirectioned[T <: Data](gen: T) extends Bundle {
  val valid = Bool()
  val bits = gen.cloneType.asInstanceOf[T]
  override def cloneType = new ValidUndirectioned(gen).asInstanceOf[this.type]
}

object ValidUndirectioned {
  def apply[T <: Data](gen: T) = {
    new ValidUndirectioned[T](gen)
  }
}

class TageMeta extends XSBundle {
  def TageNTables = 6
  val provider = ValidUndirectioned(UInt(log2Ceil(TageNTables).W))
  val altDiffers = Bool()
  val providerU = UInt(2.W)
  val providerCtr = UInt(3.W)
  val allocate = ValidUndirectioned(UInt(log2Ceil(TageNTables).W))
}

class BranchPrediction extends XSBundle {
  val redirect = Bool()
  val taken = Bool()
  val jmpIdx = UInt(log2Up(PredictWidth).W)
  val hasNotTakenBrs = Bool()
  val target = UInt(VAddrBits.W)
  val saveHalfRVI = Bool()
}

class BranchInfo extends XSBundle with HasBPUParameter {
  val ubtbWriteWay = UInt(log2Up(UBtbWays).W)
  val ubtbHits = Bool()
  val btbWriteWay = UInt(log2Up(BtbWays).W)
  val btbHitJal = Bool()
  val bimCtr = UInt(2.W)
  val histPtr = UInt(log2Up(ExtHistoryLength).W)
  val tageMeta = new TageMeta
  val rasSp = UInt(log2Up(RasSize).W)
  val rasTopCtr = UInt(8.W)
<<<<<<< HEAD
  val rasToqAddr = UInt(VAddrBits.W)
=======
  val fetchIdx = UInt(log2Up(PredictWidth).W)

  val debug_ubtb_cycle = if (BPUDebug) UInt(64.W) else UInt(0.W)
  val debug_btb_cycle  = if (BPUDebug) UInt(64.W) else UInt(0.W)
  val debug_tage_cycle = if (BPUDebug) UInt(64.W) else UInt(0.W)
>>>>>>> f00290d7

  def apply(histPtr: UInt, tageMeta: TageMeta, rasSp: UInt, rasTopCtr: UInt) = {
    this.histPtr := histPtr
    this.tageMeta := tageMeta
    this.rasSp := rasSp
    this.rasTopCtr := rasTopCtr
    this.asUInt
  }
  def size = 0.U.asTypeOf(this).getWidth
  def fromUInt(x: UInt) = x.asTypeOf(this)
}

class Predecode extends XSBundle {
  val isFetchpcEqualFirstpc = Bool()
  val mask = UInt((FetchWidth*2).W)
  val pd = Vec(FetchWidth*2, (new PreDecodeInfo))
}

class BranchUpdateInfo extends XSBundle {
  // from backend
  val pc = UInt(VAddrBits.W)
  val pnpc = UInt(VAddrBits.W)
  val target = UInt(VAddrBits.W)
  val brTarget = UInt(VAddrBits.W)
  val taken = Bool()
  val fetchIdx = UInt(log2Up(FetchWidth*2).W)
  val isMisPred = Bool()

  // frontend -> backend -> frontend
  val pd = new PreDecodeInfo
  val brInfo = new BranchInfo
}

// Dequeue DecodeWidth insts from Ibuffer
class CtrlFlow extends XSBundle {
  val instr = UInt(32.W)
  val pc = UInt(VAddrBits.W)
  val exceptionVec = Vec(16, Bool())
  val intrVec = Vec(12, Bool())
  val brUpdate = new BranchUpdateInfo
  val crossPageIPFFix = Bool()
}

// Decode DecodeWidth insts at Decode Stage
class CtrlSignals extends XSBundle {
  val src1Type, src2Type, src3Type = SrcType()
  val lsrc1, lsrc2, lsrc3 = UInt(5.W)
  val ldest = UInt(5.W)
  val fuType = FuType()
  val fuOpType = FuOpType()
  val rfWen = Bool()
  val fpWen = Bool()
  val isXSTrap = Bool()
  val noSpecExec = Bool()  // This inst can not be speculated
  val isBlocked  = Bool()  // This inst requires pipeline to be blocked
  val isRVF = Bool()
  val imm = UInt(XLEN.W)
}

class CfCtrl extends XSBundle {
  val cf = new CtrlFlow
  val ctrl = new CtrlSignals
  val brTag = new BrqPtr
}

trait HasRoqIdx { this: HasXSParameter =>
  val roqIdx = UInt(RoqIdxWidth.W)
  def needFlush(redirect: Valid[Redirect]): Bool = {
    redirect.valid && Mux(
      this.roqIdx.head(1) === redirect.bits.roqIdx.head(1),
      this.roqIdx.tail(1) > redirect.bits.roqIdx.tail(1),
      this.roqIdx.tail(1) < redirect.bits.roqIdx.tail(1)
    )
  }
}

// CfCtrl -> MicroOp at Rename Stage
class MicroOp extends CfCtrl with HasRoqIdx {
  val psrc1, psrc2, psrc3, pdest, old_pdest = UInt(PhyRegIdxWidth.W)
  val src1State, src2State, src3State = SrcState()
}

class Redirect extends XSBundle with HasRoqIdx {
  val isException = Bool()
  val isMisPred = Bool()
  val isReplay = Bool()
  val pc = UInt(VAddrBits.W)
  val target = UInt(VAddrBits.W)
  val brTag = new BrqPtr
}

class Dp1ToDp2IO extends XSBundle {
  val intDqToDp2 = Vec(IntDqDeqWidth, DecoupledIO(new MicroOp))
  val fpDqToDp2 = Vec(FpDqDeqWidth, DecoupledIO(new MicroOp))
  val lsDqToDp2 = Vec(LsDqDeqWidth, DecoupledIO(new MicroOp))
}

class DebugBundle extends XSBundle{
  val isMMIO = Bool()
}

class ExuInput extends XSBundle {
  val uop = new MicroOp
  val src1, src2, src3 = UInt(XLEN.W)
}

class ExuOutput extends XSBundle {
  val uop = new MicroOp
  val data = UInt(XLEN.W)
  val redirectValid = Bool()
  val redirect = new Redirect
  val brUpdate = new BranchUpdateInfo
  val debug = new DebugBundle
}

class ExuIO extends XSBundle {
  val in = Flipped(DecoupledIO(new ExuInput))
  val redirect = Flipped(ValidIO(new Redirect))
  val out = DecoupledIO(new ExuOutput)
  // for csr
  val exception = Flipped(ValidIO(new MicroOp))
  // for Lsu
  val dmem = new SimpleBusUC
  val scommit = Input(UInt(3.W))
}

class RoqCommit extends XSBundle {
  val uop = new MicroOp
  val isWalk = Bool()
}

class FrontendToBackendIO extends XSBundle {
  // to backend end
  val cfVec = Vec(DecodeWidth, DecoupledIO(new CtrlFlow))
  // from backend
  val redirect = Flipped(ValidIO(new Redirect))
  val outOfOrderBrInfo = Flipped(ValidIO(new BranchUpdateInfo))
  val inOrderBrInfo = Flipped(ValidIO(new BranchUpdateInfo))
}<|MERGE_RESOLUTION|>--- conflicted
+++ resolved
@@ -59,15 +59,12 @@
   val tageMeta = new TageMeta
   val rasSp = UInt(log2Up(RasSize).W)
   val rasTopCtr = UInt(8.W)
-<<<<<<< HEAD
   val rasToqAddr = UInt(VAddrBits.W)
-=======
   val fetchIdx = UInt(log2Up(PredictWidth).W)
 
   val debug_ubtb_cycle = if (BPUDebug) UInt(64.W) else UInt(0.W)
   val debug_btb_cycle  = if (BPUDebug) UInt(64.W) else UInt(0.W)
   val debug_tage_cycle = if (BPUDebug) UInt(64.W) else UInt(0.W)
->>>>>>> f00290d7
 
   def apply(histPtr: UInt, tageMeta: TageMeta, rasSp: UInt, rasTopCtr: UInt) = {
     this.histPtr := histPtr
