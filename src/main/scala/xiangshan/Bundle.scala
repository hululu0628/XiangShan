/***************************************************************************************
* Copyright (c) 2020-2021 Institute of Computing Technology, Chinese Academy of Sciences
* Copyright (c) 2020-2021 Peng Cheng Laboratory
*
* XiangShan is licensed under Mulan PSL v2.
* You can use this software according to the terms and conditions of the Mulan PSL v2.
* You may obtain a copy of Mulan PSL v2 at:
*          http://license.coscl.org.cn/MulanPSL2
*
* THIS SOFTWARE IS PROVIDED ON AN "AS IS" BASIS, WITHOUT WARRANTIES OF ANY KIND,
* EITHER EXPRESS OR IMPLIED, INCLUDING BUT NOT LIMITED TO NON-INFRINGEMENT,
* MERCHANTABILITY OR FIT FOR A PARTICULAR PURPOSE.
*
* See the Mulan PSL v2 for more details.
***************************************************************************************/

package xiangshan

import chipsalliance.rocketchip.config.Parameters
import chisel3._
import chisel3.util.BitPat.bitPatToUInt
import chisel3.util._
import utility._
import utils._
import xiangshan.backend.ctrlblock.CtrlToFtqIO
import xiangshan.backend.decode.{ImmUnion, XDecode}
import xiangshan.backend.fu.FuType
import xiangshan.backend.rob.RobPtr
import xiangshan.frontend._
import xiangshan.mem.{LqPtr, SqPtr}
import xiangshan.backend.Bundles.DynInst
import xiangshan.backend.fu.vector.Bundles.VType
import xiangshan.frontend.PreDecodeInfo
import xiangshan.frontend.HasBPUParameter
import xiangshan.frontend.{AllFoldedHistories, CircularGlobalHistory, GlobalHistory, ShiftingGlobalHistory}
import xiangshan.frontend.RASEntry
import xiangshan.frontend.BPUCtrl
import xiangshan.frontend.FtqPtr
import xiangshan.frontend.CGHPtr
import xiangshan.frontend.FtqRead
import xiangshan.frontend.FtqToCtrlIO
import utils._
import utility._

import scala.math.max
import Chisel.experimental.chiselName
import chipsalliance.rocketchip.config.Parameters
import chisel3.util.BitPat.bitPatToUInt
import chisel3.util.experimental.decode.EspressoMinimizer
import xiangshan.backend.fu.PMPEntry
import xiangshan.frontend.Ftq_Redirect_SRAMEntry
import xiangshan.frontend.AllFoldedHistories
import xiangshan.frontend.AllAheadFoldedHistoryOldestBits

class ValidUndirectioned[T <: Data](gen: T) extends Bundle {
  val valid = Bool()
  val bits = gen.cloneType.asInstanceOf[T]

}

object ValidUndirectioned {
  def apply[T <: Data](gen: T) = {
    new ValidUndirectioned[T](gen)
  }
}

object RSFeedbackType {
<<<<<<< HEAD
  val tlbMiss         = 0.U(4.W)
  val mshrFull        = 1.U(4.W)
  val dataInvalid     = 2.U(4.W)
  val bankConflict    = 3.U(4.W)
  val ldVioCheckRedo  = 4.U(4.W)
  val feedbackInvalid = 7.U(4.W)
  val issueSuccess    = 8.U(4.W)
  val rfArbitFail     = 9.U(4.W)
  val fuIdle          = 10.U(4.W)
  val fuBusy          = 11.U(4.W)

  def apply() = UInt(4.W)

  def isStageSuccess(feedbackType: UInt) = {
    feedbackType === issueSuccess
  }

  def isBlocked(feedbackType: UInt) = {
    feedbackType === rfArbitFail || feedbackType === fuBusy || feedbackType === feedbackInvalid
  }
=======
  val lrqFull = 0.U(3.W)
  val tlbMiss = 1.U(3.W)
  val mshrFull = 2.U(3.W)
  val dataInvalid = 3.U(3.W)
  val bankConflict = 4.U(3.W)
  val ldVioCheckRedo = 5.U(3.W)
  val feedbackInvalid = 7.U(3.W)

  val allTypes = 8
  def apply() = UInt(3.W)
>>>>>>> 15ee59e4
}

class PredictorAnswer(implicit p: Parameters) extends XSBundle {
  val hit    = if (!env.FPGAPlatform) Bool() else UInt(0.W)
  val taken  = if (!env.FPGAPlatform) Bool() else UInt(0.W)
  val target = if (!env.FPGAPlatform) UInt(VAddrBits.W) else UInt(0.W)
}

class CfiUpdateInfo(implicit p: Parameters) extends XSBundle with HasBPUParameter {
  // from backend
  val pc = UInt(VAddrBits.W)
  // frontend -> backend -> frontend
  val pd = new PreDecodeInfo
  val rasSp = UInt(log2Up(RasSize).W)
  val rasEntry = new RASEntry
  // val hist = new ShiftingGlobalHistory
  val folded_hist = new AllFoldedHistories(foldedGHistInfos)
  val afhob = new AllAheadFoldedHistoryOldestBits(foldedGHistInfos)
  val lastBrNumOH = UInt((numBr+1).W)
  val ghr = UInt(UbtbGHRLength.W)
  val histPtr = new CGHPtr
  val specCnt = Vec(numBr, UInt(10.W))
  // need pipeline update
  val br_hit = Bool()
  val predTaken = Bool()
  val target = UInt(VAddrBits.W)
  val taken = Bool()
  val isMisPred = Bool()
  val shift = UInt((log2Ceil(numBr)+1).W)
  val addIntoHist = Bool()

  def fromFtqRedirectSram(entry: Ftq_Redirect_SRAMEntry) = {
    // this.hist := entry.ghist
    this.folded_hist := entry.folded_hist
    this.lastBrNumOH := entry.lastBrNumOH
    this.afhob := entry.afhob
    this.histPtr := entry.histPtr
    this.rasSp := entry.rasSp
    this.rasEntry := entry.rasTop
    this
  }
}

// Dequeue DecodeWidth insts from Ibuffer
class CtrlFlow(implicit p: Parameters) extends XSBundle {
  val instr = UInt(32.W)
  val pc = UInt(VAddrBits.W)
  val foldpc = UInt(MemPredPCWidth.W)
  val exceptionVec = ExceptionVec()
  val trigger = new TriggerCf
  val pd = new PreDecodeInfo
  val pred_taken = Bool()
  val crossPageIPFFix = Bool()
  val storeSetHit = Bool() // inst has been allocated an store set
  val waitForRobIdx = new RobPtr // store set predicted previous store robIdx
  // Load wait is needed
  // load inst will not be executed until former store (predicted by mdp) addr calcuated
  val loadWaitBit = Bool()
  // If (loadWaitBit && loadWaitStrict), strict load wait is needed
  // load inst will not be executed until ALL former store addr calcuated
  val loadWaitStrict = Bool()
  val ssid = UInt(SSIDWidth.W)
  val ftqPtr = new FtqPtr
  val ftqOffset = UInt(log2Up(PredictWidth).W)
}


class FPUCtrlSignals(implicit p: Parameters) extends XSBundle {
  val isAddSub = Bool() // swap23
  val typeTagIn = UInt(1.W)
  val typeTagOut = UInt(1.W)
  val fromInt = Bool()
  val wflags = Bool()
  val fpWen = Bool()
  val fmaCmd = UInt(2.W)
  val div = Bool()
  val sqrt = Bool()
  val fcvt = Bool()
  val typ = UInt(2.W)
  val fmt = UInt(2.W)
  val ren3 = Bool() //TODO: remove SrcType.fp
  val rm = UInt(3.W)
}

// Decode DecodeWidth insts at Decode Stage
class CtrlSignals(implicit p: Parameters) extends XSBundle {
  val debug_globalID = UInt(XLEN.W)
  val srcType = Vec(4, SrcType())
  val lsrc = Vec(4, UInt(6.W))
  val ldest = UInt(6.W)
  val fuType = FuType()
  val fuOpType = FuOpType()
  val rfWen = Bool()
  val fpWen = Bool()
  val vecWen = Bool()
  val isXSTrap = Bool()
  val noSpecExec = Bool() // wait forward
  val blockBackward = Bool() // block backward
  val flushPipe = Bool() // This inst will flush all the pipe when commit, like exception but can commit
  val uopSplitType = UopSplitType()
  val selImm = SelImm()
  val imm = UInt(ImmUnion.maxLen.W)
  val commitType = CommitType()
  val fpu = new FPUCtrlSignals
  val uopIdx = UInt(5.W)
  val isMove = Bool()
  val vm = Bool()
  val singleStep = Bool()
  // This inst will flush all the pipe when it is the oldest inst in ROB,
  // then replay from this inst itself
  val replayInst = Bool()

  private def allSignals = srcType.take(3) ++ Seq(fuType, fuOpType, rfWen, fpWen, vecWen,
    isXSTrap, noSpecExec, blockBackward, flushPipe, uopSplitType, selImm)

  def decode(inst: UInt, table: Iterable[(BitPat, List[BitPat])]): CtrlSignals = {
    val decoder = freechips.rocketchip.rocket.DecodeLogic(inst, XDecode.decodeDefault, table, EspressoMinimizer)
    allSignals zip decoder foreach { case (s, d) => s := d }
    commitType := DontCare
    this
  }

  def decode(bit: List[BitPat]): CtrlSignals = {
    allSignals.zip(bit.map(bitPatToUInt(_))).foreach{ case (s, d) => s := d }
    this
  }

  def isWFI: Bool = fuType === FuType.csr.U && fuOpType === CSROpType.wfi
  def isSoftPrefetch: Bool = {
    fuType === FuType.alu.U && fuOpType === ALUOpType.or && selImm === SelImm.IMM_I && ldest === 0.U
  }
  def needWriteRf: Bool = (rfWen && ldest =/= 0.U) || fpWen || vecWen
}

class CfCtrl(implicit p: Parameters) extends XSBundle {
  val cf = new CtrlFlow
  val ctrl = new CtrlSignals
}

class PerfDebugInfo(implicit p: Parameters) extends XSBundle {
  val eliminatedMove = Bool()
  // val fetchTime = UInt(XLEN.W)
  val renameTime = UInt(XLEN.W)
  val dispatchTime = UInt(XLEN.W)
  val enqRsTime = UInt(XLEN.W)
  val selectTime = UInt(XLEN.W)
  val issueTime = UInt(XLEN.W)
  val writebackTime = UInt(XLEN.W)
  // val commitTime = UInt(XLEN.W)
  val runahead_checkpoint_id = UInt(XLEN.W)
  val tlbFirstReqTime = UInt(XLEN.W)
  val tlbRespTime = UInt(XLEN.W) // when getting hit result (including delay in L2TLB hit)
}

// Separate LSQ
class LSIdx(implicit p: Parameters) extends XSBundle {
  val lqIdx = new LqPtr
  val sqIdx = new SqPtr
}

// CfCtrl -> MicroOp at Rename Stage
class MicroOp(implicit p: Parameters) extends CfCtrl {
  val srcState = Vec(4, SrcState())
  val psrc = Vec(4, UInt(PhyRegIdxWidth.W))
  val pdest = UInt(PhyRegIdxWidth.W)
  val old_pdest = UInt(PhyRegIdxWidth.W)
  val robIdx = new RobPtr
  val lqIdx = new LqPtr
  val sqIdx = new SqPtr
  val eliminatedMove = Bool()
  val debugInfo = new PerfDebugInfo
  def needRfRPort(index: Int, isFp: Boolean, ignoreState: Boolean = true) : Bool = {
    val stateReady = srcState(index) === SrcState.rdy || ignoreState.B
    val readReg = if (isFp) {
      ctrl.srcType(index) === SrcType.fp
    } else {
      ctrl.srcType(index) === SrcType.reg && ctrl.lsrc(index) =/= 0.U
    }
    readReg && stateReady
  }
  def srcIsReady: Vec[Bool] = {
    VecInit(ctrl.srcType.zip(srcState).map{ case (t, s) => SrcType.isPcOrImm(t) || s === SrcState.rdy })
  }
  def clearExceptions(
    exceptionBits: Seq[Int] = Seq(),
    flushPipe: Boolean = false,
    replayInst: Boolean = false
  ): MicroOp = {
    cf.exceptionVec.zipWithIndex.filterNot(x => exceptionBits.contains(x._2)).foreach(_._1 := false.B)
    if (!flushPipe) { ctrl.flushPipe := false.B }
    if (!replayInst) { ctrl.replayInst := false.B }
    this
  }
}

class XSBundleWithMicroOp(implicit p: Parameters) extends XSBundle {
  val uop = new MicroOp
}

class MicroOpRbExt(implicit p: Parameters) extends XSBundleWithMicroOp {
  val flag = UInt(1.W)
}

class Redirect(implicit p: Parameters) extends XSBundle {
  val robIdx = new RobPtr
  val ftqIdx = new FtqPtr
  val ftqOffset = UInt(log2Up(PredictWidth).W)
  val level = RedirectLevel()
  val interrupt = Bool()
  val cfiUpdate = new CfiUpdateInfo

  val stFtqIdx = new FtqPtr // for load violation predict
  val stFtqOffset = UInt(log2Up(PredictWidth).W)

  val debug_runahead_checkpoint_id = UInt(64.W)

  def flushItself() = RedirectLevel.flushItself(level)
}

class ResetPregStateReq(implicit p: Parameters) extends XSBundle {
  // NOTE: set isInt and isFp both to 'false' when invalid
  val isInt = Bool()
  val isFp = Bool()
  val preg = UInt(PhyRegIdxWidth.W)
}

class DebugBundle(implicit p: Parameters) extends XSBundle {
  val isMMIO = Bool()
  val isPerfCnt = Bool()
  val paddr = UInt(PAddrBits.W)
  val vaddr = UInt(VAddrBits.W)
  /* add L/S inst info in EXU */
  // val L1toL2TlbLatency = UInt(XLEN.W)
  // val levelTlbHit = UInt(2.W)
}

class ExternalInterruptIO(implicit p: Parameters) extends XSBundle {
  val mtip = Input(Bool())
  val msip = Input(Bool())
  val meip = Input(Bool())
  val seip = Input(Bool())
  val debug = Input(Bool())
}

class CSRSpecialIO(implicit p: Parameters) extends XSBundle {
  val exception = Flipped(ValidIO(new DynInst))
  val isInterrupt = Input(Bool())
  val memExceptionVAddr = Input(UInt(VAddrBits.W))
  val trapTarget = Output(UInt(VAddrBits.W))
  val externalInterrupt = new ExternalInterruptIO
  val interrupt = Output(Bool())
}

class RabCommitInfo(implicit p: Parameters) extends XSBundle {
  val ldest = UInt(6.W)
  val pdest = UInt(PhyRegIdxWidth.W)
  val old_pdest = UInt(PhyRegIdxWidth.W)
  val rfWen = Bool()
  val fpWen = Bool()
  val vecWen = Bool()
  val isMove = Bool()
}

class RabCommitIO(implicit p: Parameters) extends XSBundle {
  val isCommit = Bool()
  val commitValid = Vec(CommitWidth, Bool())
  val isWalk = Bool()
  val walkValid = Vec(CommitWidth, Bool())
  val info = Vec(CommitWidth, new RabCommitInfo)
}

class DiffCommitIO(implicit p: Parameters) extends XSBundle {
  val isCommit = Bool()
  val commitValid = Vec(CommitWidth * MaxUopSize, Bool())

  val info = Vec(CommitWidth * MaxUopSize, new RobCommitInfo)
}

class RobCommitInfo(implicit p: Parameters) extends XSBundle {
  val ldest = UInt(6.W)
  val rfWen = Bool()
  val fpWen = Bool()
  val vecWen = Bool()
  def fpVecWen = fpWen || vecWen
  val wflags = Bool()
  val commitType = CommitType()
  val pdest = UInt(PhyRegIdxWidth.W)
  val old_pdest = UInt(PhyRegIdxWidth.W)
  val ftqIdx = new FtqPtr
  val ftqOffset = UInt(log2Up(PredictWidth).W)
  val isMove = Bool()
  val isVset = Bool()
  val vtype = new VType

  // these should be optimized for synthesis verilog
  val pc = UInt(VAddrBits.W)
}

class RobCommitIO(implicit p: Parameters) extends XSBundle {
  val isCommit = Bool()
  val commitValid = Vec(CommitWidth, Bool())

  val isWalk = Bool()
  // valid bits optimized for walk
  val walkValid = Vec(CommitWidth, Bool())

  val info = Vec(CommitWidth, new RobCommitInfo)

  def hasWalkInstr: Bool = isWalk && walkValid.asUInt.orR
  def hasCommitInstr: Bool = isCommit && commitValid.asUInt.orR
}

class RSFeedback(implicit p: Parameters) extends XSBundle {
  val rsIdx = UInt(log2Up(IQSizeMax).W)
  val hit = Bool()
  val flushState = Bool()
  val sourceType = RSFeedbackType()
  val dataInvalidSqIdx = new SqPtr
}

class MemRSFeedbackIO(implicit p: Parameters) extends XSBundle {
  // Note: you need to update in implicit Parameters p before imp MemRSFeedbackIO
  // for instance: MemRSFeedbackIO()(updateP)
  val feedbackSlow = ValidIO(new RSFeedback()) // dcache miss queue full, dtlb miss
  val feedbackFast = ValidIO(new RSFeedback()) // bank conflict
}

class FrontendToCtrlIO(implicit p: Parameters) extends XSBundle {
  // to backend end
  val cfVec = Vec(DecodeWidth, DecoupledIO(new CtrlFlow))
  val fromFtq = new FtqToCtrlIO
  // from backend
  val toFtq = Flipped(new CtrlToFtqIO)
}

class SatpStruct(implicit p: Parameters) extends XSBundle {
  val mode = UInt(4.W)
  val asid = UInt(16.W)
  val ppn  = UInt(44.W)
}

class TlbSatpBundle(implicit p: Parameters) extends SatpStruct {
  val changed = Bool()

  def apply(satp_value: UInt): Unit = {
    require(satp_value.getWidth == XLEN)
    val sa = satp_value.asTypeOf(new SatpStruct)
    mode := sa.mode
    asid := sa.asid
    ppn := Cat(0.U(44-PAddrBits), sa.ppn(PAddrBits-1, 0)).asUInt()
    changed := DataChanged(sa.asid) // when ppn is changed, software need do the flush
  }
}

class TlbCsrBundle(implicit p: Parameters) extends XSBundle {
  val satp = new TlbSatpBundle()
  val priv = new Bundle {
    val mxr = Bool()
    val sum = Bool()
    val imode = UInt(2.W)
    val dmode = UInt(2.W)
  }

  override def toPrintable: Printable = {
    p"Satp mode:0x${Hexadecimal(satp.mode)} asid:0x${Hexadecimal(satp.asid)} ppn:0x${Hexadecimal(satp.ppn)} " +
      p"Priv mxr:${priv.mxr} sum:${priv.sum} imode:${priv.imode} dmode:${priv.dmode}"
  }
}

class SfenceBundle(implicit p: Parameters) extends XSBundle {
  val valid = Bool()
  val bits = new Bundle {
    val rs1 = Bool()
    val rs2 = Bool()
    val addr = UInt(VAddrBits.W)
    val asid = UInt(AsidLength.W)
    val flushPipe = Bool()
  }

  override def toPrintable: Printable = {
    p"valid:0x${Hexadecimal(valid)} rs1:${bits.rs1} rs2:${bits.rs2} addr:${Hexadecimal(bits.addr)}, flushPipe:${bits.flushPipe}"
  }
}

// Bundle for load violation predictor updating
class MemPredUpdateReq(implicit p: Parameters) extends XSBundle  {
  val valid = Bool()

  // wait table update
  val waddr = UInt(MemPredPCWidth.W)
  val wdata = Bool() // true.B by default

  // store set update
  // by default, ldpc/stpc should be xor folded
  val ldpc = UInt(MemPredPCWidth.W)
  val stpc = UInt(MemPredPCWidth.W)
}

class CustomCSRCtrlIO(implicit p: Parameters) extends XSBundle {
  // Prefetcher
  val l1I_pf_enable = Output(Bool())
  val l2_pf_enable = Output(Bool())
  val l1D_pf_enable = Output(Bool())
  val l1D_pf_train_on_hit = Output(Bool())
  val l1D_pf_enable_agt = Output(Bool())
  val l1D_pf_enable_pht = Output(Bool())
  val l1D_pf_active_threshold = Output(UInt(4.W))
  val l1D_pf_active_stride = Output(UInt(6.W))
  val l1D_pf_enable_stride = Output(Bool())
  val l2_pf_store_only = Output(Bool())
  // ICache
  val icache_parity_enable = Output(Bool())
  // Labeled XiangShan
  val dsid = Output(UInt(8.W)) // TODO: DsidWidth as parameter
  // Load violation predictor
  val lvpred_disable = Output(Bool())
  val no_spec_load = Output(Bool())
  val storeset_wait_store = Output(Bool())
  val storeset_no_fast_wakeup = Output(Bool())
  val lvpred_timeout = Output(UInt(5.W))
  // Branch predictor
  val bp_ctrl = Output(new BPUCtrl)
  // Memory Block
  val sbuffer_threshold = Output(UInt(4.W))
  val ldld_vio_check_enable = Output(Bool())
  val soft_prefetch_enable = Output(Bool())
  val cache_error_enable = Output(Bool())
  val uncache_write_outstanding_enable = Output(Bool())
  // Rename
  val fusion_enable = Output(Bool())
  val wfi_enable = Output(Bool())
  // Decode
  val svinval_enable = Output(Bool())

  // distribute csr write signal
  val distribute_csr = new DistributedCSRIO()

  val singlestep = Output(Bool())
  val frontend_trigger = new FrontendTdataDistributeIO()
  val mem_trigger = new MemTdataDistributeIO()
  val trigger_enable = Output(Vec(10, Bool()))
}

class DistributedCSRIO(implicit p: Parameters) extends XSBundle {
  // CSR has been written by csr inst, copies of csr should be updated
  val w = ValidIO(new Bundle {
    val addr = Output(UInt(12.W))
    val data = Output(UInt(XLEN.W))
  })
}

class DistributedCSRUpdateReq(implicit p: Parameters) extends XSBundle {
  // Request csr to be updated
  //
  // Note that this request will ONLY update CSR Module it self,
  // copies of csr will NOT be updated, use it with care!
  //
  // For each cycle, no more than 1 DistributedCSRUpdateReq is valid
  val w = ValidIO(new Bundle {
    val addr = Output(UInt(12.W))
    val data = Output(UInt(XLEN.W))
  })
  def apply(valid: Bool, addr: UInt, data: UInt, src_description: String) = {
    when(valid){
      w.bits.addr := addr
      w.bits.data := data
    }
    println("Distributed CSR update req registered for " + src_description)
  }
}

class L1CacheErrorInfo(implicit p: Parameters) extends XSBundle {
  // L1CacheErrorInfo is also used to encode customized CACHE_ERROR CSR
  val source = Output(new Bundle() {
    val tag = Bool() // l1 tag array
    val data = Bool() // l1 data array
    val l2 = Bool()
  })
  val opType = Output(new Bundle() {
    val fetch = Bool()
    val load = Bool()
    val store = Bool()
    val probe = Bool()
    val release = Bool()
    val atom = Bool()
  })
  val paddr = Output(UInt(PAddrBits.W))

  // report error and paddr to beu
  // bus error unit will receive error info iff ecc_error.valid
  val report_to_beu = Output(Bool())

  // there is an valid error
  // l1 cache error will always be report to CACHE_ERROR csr
  val valid = Output(Bool())

  def toL1BusErrorUnitInfo(): L1BusErrorUnitInfo = {
    val beu_info = Wire(new L1BusErrorUnitInfo)
    beu_info.ecc_error.valid := report_to_beu
    beu_info.ecc_error.bits := paddr
    beu_info
  }
}

/* TODO how to trigger on next inst?
1. If hit is determined at frontend, then set a "next instr" trap at dispatch like singlestep
2. If it is determined at Load(meaning it must be "hit after", then it must not be a jump. So we can let it commit and set
xret csr to pc + 4/ + 2
2.5 The problem is to let it commit. This is the real TODO
3. If it is load and hit before just treat it as regular load exception
 */

// This bundle carries trigger hit info along the pipeline
// Now there are 10 triggers divided into 5 groups of 2
// These groups are
// (if if) (store store) (load loid) (if store) (if load)

// Triggers in the same group can chain, meaning that they only
// fire is both triggers in the group matches (the triggerHitVec bit is asserted)
// Chaining of trigger No. (2i) and (2i+1) is indicated by triggerChainVec(i)
// Timing of 0 means trap at current inst, 1 means trap at next inst
// Chaining and timing and the validness of a trigger is controlled by csr
// In two chained triggers, if they have different timing, both won't fire
//class TriggerCf (implicit p: Parameters) extends XSBundle {
//  val triggerHitVec = Vec(10, Bool())
//  val triggerTiming = Vec(10, Bool())
//  val triggerChainVec = Vec(5, Bool())
//}

class TriggerCf(implicit p: Parameters) extends XSBundle {
  // frontend
  val frontendHit = Vec(4, Bool())
//  val frontendTiming = Vec(4, Bool())
//  val frontendHitNext = Vec(4, Bool())

//  val frontendException = Bool()
  // backend
  val backendEn = Vec(2, Bool()) // Hit(6) && chain(4) , Hit(8) && chain(4)
  val backendHit = Vec(6, Bool())
//  val backendTiming = Vec(6, Bool()) // trigger enable fro chain

  // Two situations not allowed:
  // 1. load data comparison
  // 2. store chaining with store
  def getHitFrontend = frontendHit.reduce(_ || _)
  def getHitBackend = backendHit.reduce(_ || _)
  def hit = getHitFrontend || getHitBackend
  def clear(): Unit = {
    frontendHit.foreach(_ := false.B)
    backendEn.foreach(_ := false.B)
    backendHit.foreach(_ := false.B)
  }
}

// these 3 bundles help distribute trigger control signals from CSR
// to Frontend, Load and Store.
class FrontendTdataDistributeIO(implicit p: Parameters)  extends XSBundle {
    val t = Valid(new Bundle {
      val addr = Output(UInt(2.W))
      val tdata = new MatchTriggerIO
    })
  }

class MemTdataDistributeIO(implicit p: Parameters)  extends XSBundle {
  val t = Valid(new Bundle {
    val addr = Output(UInt(3.W))
    val tdata = new MatchTriggerIO
  })
}

class MatchTriggerIO(implicit p: Parameters) extends XSBundle {
  val matchType = Output(UInt(2.W))
  val select = Output(Bool())
  val timing = Output(Bool())
  val action = Output(Bool())
  val chain = Output(Bool())
  val tdata2 = Output(UInt(64.W))
}<|MERGE_RESOLUTION|>--- conflicted
+++ resolved
@@ -39,8 +39,6 @@
 import xiangshan.frontend.CGHPtr
 import xiangshan.frontend.FtqRead
 import xiangshan.frontend.FtqToCtrlIO
-import utils._
-import utility._
 
 import scala.math.max
 import Chisel.experimental.chiselName
@@ -65,18 +63,19 @@
 }
 
 object RSFeedbackType {
-<<<<<<< HEAD
-  val tlbMiss         = 0.U(4.W)
-  val mshrFull        = 1.U(4.W)
-  val dataInvalid     = 2.U(4.W)
-  val bankConflict    = 3.U(4.W)
-  val ldVioCheckRedo  = 4.U(4.W)
+  val lrqFull         = 0.U(4.W)
+  val tlbMiss         = 1.U(4.W)
+  val mshrFull        = 2.U(4.W)
+  val dataInvalid     = 3.U(4.W)
+  val bankConflict    = 4.U(4.W)
+  val ldVioCheckRedo  = 5.U(4.W)
   val feedbackInvalid = 7.U(4.W)
   val issueSuccess    = 8.U(4.W)
   val rfArbitFail     = 9.U(4.W)
   val fuIdle          = 10.U(4.W)
   val fuBusy          = 11.U(4.W)
 
+  val allTypes = 16
   def apply() = UInt(4.W)
 
   def isStageSuccess(feedbackType: UInt) = {
@@ -86,18 +85,6 @@
   def isBlocked(feedbackType: UInt) = {
     feedbackType === rfArbitFail || feedbackType === fuBusy || feedbackType === feedbackInvalid
   }
-=======
-  val lrqFull = 0.U(3.W)
-  val tlbMiss = 1.U(3.W)
-  val mshrFull = 2.U(3.W)
-  val dataInvalid = 3.U(3.W)
-  val bankConflict = 4.U(3.W)
-  val ldVioCheckRedo = 5.U(3.W)
-  val feedbackInvalid = 7.U(3.W)
-
-  val allTypes = 8
-  def apply() = UInt(3.W)
->>>>>>> 15ee59e4
 }
 
 class PredictorAnswer(implicit p: Parameters) extends XSBundle {
