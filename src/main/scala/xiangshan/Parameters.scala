/***************************************************************************************
* Copyright (c) 2020-2021 Institute of Computing Technology, Chinese Academy of Sciences
* Copyright (c) 2020-2021 Peng Cheng Laboratory
*
* XiangShan is licensed under Mulan PSL v2.
* You can use this software according to the terms and conditions of the Mulan PSL v2.
* You may obtain a copy of Mulan PSL v2 at:
*          http://license.coscl.org.cn/MulanPSL2
*
* THIS SOFTWARE IS PROVIDED ON AN "AS IS" BASIS, WITHOUT WARRANTIES OF ANY KIND,
* EITHER EXPRESS OR IMPLIED, INCLUDING BUT NOT LIMITED TO NON-INFRINGEMENT,
* MERCHANTABILITY OR FIT FOR A PARTICULAR PURPOSE.
*
* See the Mulan PSL v2 for more details.
***************************************************************************************/

package xiangshan

import org.chipsalliance.cde.config.{Field, Parameters}
import chisel3._
import chisel3.util._
import huancun._
import system.SoCParamsKey
import xiangshan.backend.datapath.RdConfig._
import xiangshan.backend.datapath.WbConfig._
import xiangshan.backend.dispatch.DispatchParameters
import xiangshan.backend.exu.ExeUnitParams
import xiangshan.backend.fu.FuConfig._
import xiangshan.backend.issue.{IntScheduler, IssueBlockParams, MemScheduler, SchdBlockParams, SchedulerType, VfScheduler}
import xiangshan.backend.regfile.{IntPregParams, PregParams, VfPregParams}
import xiangshan.backend.BackendParams
import xiangshan.cache.DCacheParameters
import xiangshan.cache.prefetch._
import xiangshan.frontend.{BasePredictor, BranchPredictionResp, FTB, FakePredictor, RAS, Tage, ITTage, Tage_SC, FauFTB}
import xiangshan.frontend.icache.ICacheParameters
import xiangshan.cache.mmu.{L2TLBParameters, TLBParameters}
import xiangshan.frontend._
import xiangshan.frontend.icache.ICacheParameters

import freechips.rocketchip.diplomacy.AddressSet
import system.SoCParamsKey
import huancun._
import huancun.debug._
import xiangshan.cache.wpu.WPUParameters
import coupledL2._
import xiangshan.backend.datapath.WakeUpConfig
import xiangshan.mem.prefetch.{PrefetcherParams, SMSParams}

import scala.math.min

case object XSTileKey extends Field[Seq[XSCoreParameters]]

case object XSCoreParamsKey extends Field[XSCoreParameters]

case class XSCoreParameters
(
  HasPrefetch: Boolean = false,
  HartId: Int = 0,
  XLEN: Int = 64,
  VLEN: Int = 128,
  ELEN: Int = 64,
  HasMExtension: Boolean = true,
  HasCExtension: Boolean = true,
  HasDiv: Boolean = true,
  HasICache: Boolean = true,
  HasDCache: Boolean = true,
  AddrBits: Int = 64,
  VAddrBits: Int = 39,
  HasFPU: Boolean = true,
  HasVPU: Boolean = true,
  HasCustomCSRCacheOp: Boolean = true,
  FetchWidth: Int = 8,
  AsidLength: Int = 16,
  EnableBPU: Boolean = true,
  EnableBPD: Boolean = true,
  EnableRAS: Boolean = true,
  EnableLB: Boolean = false,
  EnableLoop: Boolean = true,
  EnableSC: Boolean = true,
  EnbaleTlbDebug: Boolean = false,
  EnableJal: Boolean = false,
  EnableFauFTB: Boolean = true,
  UbtbGHRLength: Int = 4,
  // HistoryLength: Int = 512,
  EnableGHistDiff: Boolean = true,
  EnableCommitGHistDiff: Boolean = true,
  UbtbSize: Int = 256,
  FtbSize: Int = 2048,
  RasSize: Int = 32,
  RasSpecSize: Int = 64,
  RasCtrSize: Int = 8,
  CacheLineSize: Int = 512,
  FtbWays: Int = 4,
  TageTableInfos: Seq[Tuple3[Int,Int,Int]] =
  //       Sets  Hist   Tag
    // Seq(( 2048,    2,    8),
    //     ( 2048,    9,    8),
    //     ( 2048,   13,    8),
    //     ( 2048,   20,    8),
    //     ( 2048,   26,    8),
    //     ( 2048,   44,    8),
    //     ( 2048,   73,    8),
    //     ( 2048,  256,    8)),
    Seq(( 4096,    8,    8),
        ( 4096,   13,    8),
        ( 4096,   32,    8),
        ( 4096,  119,    8)),
  ITTageTableInfos: Seq[Tuple3[Int,Int,Int]] =
  //      Sets  Hist   Tag
    Seq(( 256,    4,    9),
        ( 256,    8,    9),
        ( 512,   13,    9),
        ( 512,   16,    9),
        ( 512,   32,    9)),
  SCNRows: Int = 512,
  SCNTables: Int = 4,
  SCCtrBits: Int = 6,
  SCHistLens: Seq[Int] = Seq(0, 4, 10, 16),
  numBr: Int = 2,
  branchPredictor: Function2[BranchPredictionResp, Parameters, Tuple2[Seq[BasePredictor], BranchPredictionResp]] =
    ((resp_in: BranchPredictionResp, p: Parameters) => {
      val ftb = Module(new FTB()(p))
      val ubtb =Module(new FauFTB()(p))
      // val bim = Module(new BIM()(p))
      val tage = Module(new Tage_SC()(p))
      val ras = Module(new RAS()(p))
      val ittage = Module(new ITTage()(p))
      val preds = Seq(ubtb, tage, ftb, ittage, ras)
      preds.map(_.io := DontCare)

      // ubtb.io.resp_in(0)  := resp_in
      // bim.io.resp_in(0)   := ubtb.io.resp
      // btb.io.resp_in(0)   := bim.io.resp
      // tage.io.resp_in(0)  := btb.io.resp
      // loop.io.resp_in(0)  := tage.io.resp
      ubtb.io.in.bits.resp_in(0) := resp_in
      tage.io.in.bits.resp_in(0) := ubtb.io.out
      ftb.io.in.bits.resp_in(0)  := tage.io.out
      ittage.io.in.bits.resp_in(0)  := ftb.io.out
      ras.io.in.bits.resp_in(0) := ittage.io.out

      (preds, ras.io.out)
    }),
  IBufSize: Int = 48,
  DecodeWidth: Int = 6,
  RenameWidth: Int = 6,
  CommitWidth: Int = 6,
  MaxUopSize: Int = 65,
  EnableRenameSnapshot: Boolean = true,
  RenameSnapshotNum: Int = 4,
  FtqSize: Int = 64,
  EnableLoadFastWakeUp: Boolean = true, // NOTE: not supported now, make it false
  IntLogicRegs: Int = 32,
  FpLogicRegs: Int = 33,
  VecLogicRegs: Int = 32 + 1 + 15, // 15: tmp, 1: vconfig
  VCONFIG_IDX: Int = 32,
  NRPhyRegs: Int = 192,
  VirtualLoadQueueSize: Int = 80,
  LoadQueueRARSize: Int = 80,
  LoadQueueRAWSize: Int = 64, // NOTE: make sure that LoadQueueRAWSize is power of 2.
  RollbackGroupSize: Int = 8,
  LoadQueueReplaySize: Int = 72,
  LoadUncacheBufferSize: Int = 20,
  LoadQueueNWriteBanks: Int = 8, // NOTE: make sure that LoadQueueRARSize/LoadQueueRAWSize is divided by LoadQueueNWriteBanks
  StoreQueueSize: Int = 64,
  StoreQueueNWriteBanks: Int = 8, // NOTE: make sure that StoreQueueSize is divided by StoreQueueNWriteBanks
  StoreQueueForwardWithMask: Boolean = true,
  VlsQueueSize: Int = 8,
  RobSize: Int = 256,
  RabSize: Int = 256,
  IssueQueueSize: Int = 32,
  dpParams: DispatchParameters = DispatchParameters(
    IntDqSize = 16,
    FpDqSize = 16,
    LsDqSize = 16,
    IntDqDeqWidth = 6,
    FpDqDeqWidth = 6,
    LsDqDeqWidth = 6,
  ),
  intPreg: PregParams = IntPregParams(
    numEntries = 192,
    numRead = None,
    numWrite = None,
  ),
  vfPreg: VfPregParams = VfPregParams(
    numEntries = 192,
    numRead = None,
    numWrite = None,
  ),
  prefetcher: Option[PrefetcherParams] = Some(SMSParams()),
  LoadPipelineWidth: Int = 2,
  StorePipelineWidth: Int = 2,
  VecMemSrcInWidth: Int = 2,
  VecMemInstWbWidth: Int = 1,
  VecMemDispatchWidth: Int = 1,
  StoreBufferSize: Int = 16,
  StoreBufferThreshold: Int = 7,
  EnsbufferWidth: Int = 2,
  UncacheBufferSize: Int = 4,
  EnableLoadToLoadForward: Boolean = true,
  EnableFastForward: Boolean = true,
  EnableLdVioCheckAfterReset: Boolean = true,
  EnableSoftPrefetchAfterReset: Boolean = true,
  EnableCacheErrorAfterReset: Boolean = true,
  EnableAccurateLoadError: Boolean = true,
  EnableUncacheWriteOutstanding: Boolean = false,
  EnableStorePrefetchAtIssue: Boolean = false,
  EnableStorePrefetchAtCommit: Boolean = false,
  EnableAtCommitMissTrigger: Boolean = true,
  EnableStorePrefetchSMS: Boolean = false,
  EnableStorePrefetchSPB: Boolean = false,
  MMUAsidLen: Int = 16, // max is 16, 0 is not supported now
  ReSelectLen: Int = 7, // load replay queue replay select counter len
  iwpuParameters: WPUParameters = WPUParameters(
    enWPU = false,
    algoName = "mmru",
    isICache = true,
  ),
  dwpuParameters: WPUParameters = WPUParameters(
    enWPU = false,
    algoName = "mmru",
    enCfPred = false,
    isICache = false,
  ),
  itlbParameters: TLBParameters = TLBParameters(
    name = "itlb",
    fetchi = true,
    useDmode = false,
    NWays = 48,
  ),
  itlbPortNum: Int = 2 + ICacheParameters().prefetchPipeNum + 1,
  ipmpPortNum: Int = 2 + ICacheParameters().prefetchPipeNum + 1,
  ldtlbParameters: TLBParameters = TLBParameters(
    name = "ldtlb",
    NWays = 48,
    outReplace = false,
    partialStaticPMP = true,
    outsideRecvFlush = true,
    saveLevel = true
  ),
  sttlbParameters: TLBParameters = TLBParameters(
    name = "sttlb",
    NWays = 48,
    outReplace = false,
    partialStaticPMP = true,
    outsideRecvFlush = true,
    saveLevel = true
  ),
  pftlbParameters: TLBParameters = TLBParameters(
    name = "pftlb",
    NWays = 48,
    outReplace = false,
    partialStaticPMP = true,
    outsideRecvFlush = true,
    saveLevel = true
  ),
  refillBothTlb: Boolean = false,
  btlbParameters: TLBParameters = TLBParameters(
    name = "btlb",
    NWays = 48,
  ),
  l2tlbParameters: L2TLBParameters = L2TLBParameters(),
  NumPerfCounters: Int = 16,
  icacheParameters: ICacheParameters = ICacheParameters(
    tagECC = Some("parity"),
    dataECC = Some("parity"),
    replacer = Some("setplru"),
    nMissEntries = 2,
    nProbeEntries = 2,
    nPrefetchEntries = 12,
    nPrefBufferEntries = 32,
  ),
  dcacheParametersOpt: Option[DCacheParameters] = Some(DCacheParameters(
    tagECC = Some("secded"),
    dataECC = Some("secded"),
    replacer = Some("setplru"),
    nMissEntries = 16,
    nProbeEntries = 8,
    nReleaseEntries = 18,
    nMaxPrefetchEntry = 6,
  )),
  L2CacheParamsOpt: Option[L2Param] = Some(L2Param(
    name = "l2",
    ways = 8,
    sets = 1024, // default 512KB L2
    prefetch = Some(coupledL2.prefetch.PrefetchReceiverParams())
  )),
  L2NBanks: Int = 1,
  usePTWRepeater: Boolean = false,
  softTLB: Boolean = false, // dpi-c l1tlb debug only
  softPTW: Boolean = false, // dpi-c l2tlb debug only
  softPTWDelay: Int = 1
){
  def vlWidth = log2Up(VLEN) + 1

  val allHistLens = SCHistLens ++ ITTageTableInfos.map(_._2) ++ TageTableInfos.map(_._2) :+ UbtbGHRLength
  val HistoryLength = allHistLens.max + numBr * FtqSize + 9 // 256 for the predictor configs now

  val intSchdParams = {
    implicit val schdType: SchedulerType = IntScheduler()
    SchdBlockParams(Seq(
      IssueBlockParams(Seq(
        ExeUnitParams("ALU0", Seq(AluCfg), Seq(IntWB(port = 0, 0)), Seq(Seq(IntRD(0, 0)), Seq(IntRD(1, 0)))),
        ExeUnitParams("ALU1", Seq(AluCfg), Seq(IntWB(port = 1, 0)), Seq(Seq(IntRD(2, 0)), Seq(IntRD(3, 0)))),
      ), numEntries = IssueQueueSize, numEnq = 2),
      IssueBlockParams(Seq(
        ExeUnitParams("MUL0", Seq(AluCfg, MulCfg, BkuCfg), Seq(IntWB(port = 2, 0)), Seq(Seq(IntRD(4, 0)), Seq(IntRD(5, 0)))),
        ExeUnitParams("MUL1", Seq(AluCfg, MulCfg, BkuCfg), Seq(IntWB(port = 3, 0)), Seq(Seq(IntRD(6, 0)), Seq(IntRD(7, 0)))),
      ), numEntries = IssueQueueSize, numEnq = 2),
      IssueBlockParams(Seq(
        ExeUnitParams("BJU0", Seq(BrhCfg, JmpCfg, CsrCfg, FenceCfg), Seq(IntWB(port = 4, 0)), Seq(Seq(IntRD(8, 0)), Seq(IntRD(9, 0)))),
        ExeUnitParams("BJU1", Seq(BrhCfg), Seq(), Seq(Seq(IntRD(2, 1)), Seq(IntRD(3, 1)))),
      ), numEntries = IssueQueueSize, numEnq = 2),
      IssueBlockParams(Seq(
        ExeUnitParams("IMISC0", Seq(VSetRiWiCfg, I2fCfg, VSetRiWvfCfg), Seq(IntWB(port = 4, 1), VfWB(4, 0)), Seq(Seq(IntRD(8, 1)), Seq(IntRD(9, 1)))),
      ), numEntries = IssueQueueSize, numEnq = 2),
      IssueBlockParams(Seq(
        ExeUnitParams("IDIV0", Seq(DivCfg), Seq(IntWB(port = 5, 1)), Seq(Seq(IntRD(6, Int.MaxValue)), Seq(IntRD(7, Int.MaxValue)))),
      ), numEntries = IssueQueueSize, numEnq = 2),
    ),
      numPregs = intPreg.numEntries,
      numDeqOutside = 0,
      schdType = schdType,
      rfDataWidth = intPreg.dataCfg.dataWidth,
      numUopIn = dpParams.IntDqDeqWidth,
    )
  }
  val vfSchdParams = {
    implicit val schdType: SchedulerType = VfScheduler()
    SchdBlockParams(Seq(
      IssueBlockParams(Seq(
        ExeUnitParams("FEX0", Seq(F2fCfg, F2iCfg, VSetRvfWvfCfg), Seq(VfWB(port = 0, 0), IntWB(port = 5, 0)), Seq(Seq(VfRD(12, 0)), Seq(VfRD(13, 0)))),
      ), numEntries = IssueQueueSize, numEnq = 2),
      IssueBlockParams(Seq(
        ExeUnitParams("VEX0", Seq(VialuCfg, VimacCfg, VppuCfg, VipuCfg), Seq(VfWB(port = 1, 0)), Seq(Seq(VfRD(1, 0)), Seq(VfRD(2, 0)), Seq(VfRD(3, 0)), Seq(VfRD(4, 0)), Seq(VfRD(5, 0)))),
      ), numEntries = IssueQueueSize, numEnq = 2),
      IssueBlockParams(Seq(
        ExeUnitParams("VEX1", Seq(VfaluCfg, VfmaCfg), Seq(VfWB(port = 2, 0), IntWB(port = 8, 0)), Seq(Seq(VfRD(1, 0)), Seq(VfRD(2, 0)), Seq(VfRD(3, 0)), Seq(VfRD(4, 0)), Seq(VfRD(5, 0)))),
        ExeUnitParams("VEX2", Seq(VfaluCfg, VfmaCfg), Seq(VfWB(port = 3, 0), IntWB(port = 9, 0)), Seq(Seq(VfRD(7, 0)), Seq(VfRD(8, 0)), Seq(VfRD(9, 0)), Seq(VfRD(10, 0)), Seq(VfRD(11, 0)))),
      ), numEntries = IssueQueueSize, numEnq = 2),
      IssueBlockParams(Seq(
        ExeUnitParams("VEX3", Seq(VfdivCfg), Seq(VfWB(port = 5, 0)), Seq(Seq(VfRD(7, 0)), Seq(VfRD(8, 0)), Seq(VfRD(9, 0)), Seq(VfRD(10, 0)), Seq(VfRD(11, 0)))),
      ), numEntries = IssueQueueSize, numEnq = 2),
      IssueBlockParams(Seq(
        ExeUnitParams("VEX4", Seq(VfcvtCfg), Seq(VfWB(port = 8, 0)), Seq(Seq(VfRD(7, 1)), Seq(VfRD(8, 1)), Seq(VfRD(9, 1)), Seq(VfRD(10, 1)), Seq(VfRD(11, 1)))),
      ), numEntries = IssueQueueSize, numEnq = 2),
    ),
      numPregs = vfPreg.numEntries,
      numDeqOutside = 0,
      schdType = schdType,
      rfDataWidth = vfPreg.dataCfg.dataWidth,
      numUopIn = dpParams.FpDqDeqWidth,
    )
  }

  val memSchdParams = {
    implicit val schdType: SchedulerType = MemScheduler()
    val rfDataWidth = 64

    SchdBlockParams(Seq(
      IssueBlockParams(Seq(
        ExeUnitParams("LDU0", Seq(LduCfg), Seq(IntWB(6, 0), VfWB(6, 0)), Seq(Seq(IntRD(10, 0)))),
        ExeUnitParams("LDU1", Seq(LduCfg), Seq(IntWB(7, 0), VfWB(7, 0)), Seq(Seq(IntRD(11, 0)))),
      ), numEntries = IssueQueueSize, numEnq = 2),
      IssueBlockParams(Seq(
        ExeUnitParams("STA0", Seq(StaCfg, MouCfg), Seq(IntWB(10, 0)), Seq(Seq(IntRD(12, 0)))),
        ExeUnitParams("STA1", Seq(StaCfg, MouCfg), Seq(IntWB(11, 0)), Seq(Seq(IntRD(13, 0)))),
      ), numEntries = IssueQueueSize, numEnq = 2),
      IssueBlockParams(Seq(
        ExeUnitParams("STD0", Seq(StdCfg, MoudCfg), Seq(), Seq(Seq(IntRD(8, Int.MaxValue), VfRD(12, Int.MaxValue)))),
        ExeUnitParams("STD1", Seq(StdCfg, MoudCfg), Seq(), Seq(Seq(IntRD(9, Int.MaxValue), VfRD(10, Int.MaxValue)))),
      ), numEntries = IssueQueueSize, numEnq = 2),
      IssueBlockParams(Seq(
        ExeUnitParams("VLDU0", Seq(VlduCfg), Seq(VfWB(6, 1)), Seq(Seq(VfRD(0, 0)), Seq(VfRD(1, 0)), Seq(VfRD(2, 0)), Seq(VfRD(3, 0)), Seq(VfRD(4, 0)))),
        ExeUnitParams("VLDU1", Seq(VlduCfg), Seq(VfWB(7, 1)), Seq(Seq(VfRD(5, 0)), Seq(VfRD(6, 0)), Seq(VfRD(7, 0)), Seq(VfRD(8, 0)), Seq(VfRD(9, 0)))),
      ), numEntries = IssueQueueSize, numEnq = 2),
    ),
      numPregs = intPreg.numEntries max vfPreg.numEntries,
      numDeqOutside = 0,
      schdType = schdType,
      rfDataWidth = rfDataWidth,
      numUopIn = dpParams.LsDqDeqWidth,
    )
  }

  def PregIdxWidthMax = intPreg.addrWidth max vfPreg.addrWidth

  def iqWakeUpParams = {
    Seq(
      WakeUpConfig(
        Seq("ALU0", "ALU1", "MUL0", "MUL1", "BJU0", "BJU1", "LDU0", "LDU1") ->
        Seq("ALU0", "ALU1", "MUL0", "MUL1", "BJU0", "BJU1", "LDU0", "LDU1", "STA0", "STA1", "STD0", "STD1")
      ),
      WakeUpConfig(Seq("IMISC0") -> Seq("FEX0")),
    ).flatten
  }

  def backendParams: BackendParams = backend.BackendParams(
    Map(
      IntScheduler() -> intSchdParams,
      VfScheduler() -> vfSchdParams,
      MemScheduler() -> memSchdParams,
    ),
    Seq(
      intPreg,
      vfPreg,
    ),
    iqWakeUpParams,
  )
}

case object DebugOptionsKey extends Field[DebugOptions]

case class DebugOptions
(
  FPGAPlatform: Boolean = false,
  EnableDifftest: Boolean = false,
  AlwaysBasicDiff: Boolean = true,
  EnableDebug: Boolean = false,
  EnablePerfDebug: Boolean = true,
  UseDRAMSim: Boolean = false,
  EnableConstantin: Boolean = false,
  EnableChiselDB: Boolean = false,
  AlwaysBasicDB: Boolean = true,
  EnableTopDown: Boolean = false,
  EnableRollingDB: Boolean = false
)

trait HasXSParameter {

  implicit val p: Parameters

  val PAddrBits = p(SoCParamsKey).PAddrBits // PAddrBits is Phyical Memory addr bits

  val coreParams = p(XSCoreParamsKey)
  val env = p(DebugOptionsKey)

  val XLEN = coreParams.XLEN
  val VLEN = coreParams.VLEN
  val ELEN = coreParams.ELEN
  val minFLen = 32
  val fLen = 64
  def xLen = XLEN

  val HasMExtension = coreParams.HasMExtension
  val HasCExtension = coreParams.HasCExtension
  val HasDiv = coreParams.HasDiv
  val HasIcache = coreParams.HasICache
  val HasDcache = coreParams.HasDCache
  val AddrBits = coreParams.AddrBits // AddrBits is used in some cases
  val VAddrBits = coreParams.VAddrBits // VAddrBits is Virtual Memory addr bits
  val AsidLength = coreParams.AsidLength
  val ReSelectLen = coreParams.ReSelectLen
  val AddrBytes = AddrBits / 8 // unused
  val DataBits = XLEN
  val DataBytes = DataBits / 8
  val VDataBytes = VLEN / 8
  val HasFPU = coreParams.HasFPU
  val HasVPU = coreParams.HasVPU
  val HasCustomCSRCacheOp = coreParams.HasCustomCSRCacheOp
  val FetchWidth = coreParams.FetchWidth
  val PredictWidth = FetchWidth * (if (HasCExtension) 2 else 1)
  val EnableBPU = coreParams.EnableBPU
  val EnableBPD = coreParams.EnableBPD // enable backing predictor(like Tage) in BPUStage3
  val EnableRAS = coreParams.EnableRAS
  val EnableLB = coreParams.EnableLB
  val EnableLoop = coreParams.EnableLoop
  val EnableSC = coreParams.EnableSC
  val EnbaleTlbDebug = coreParams.EnbaleTlbDebug
  val HistoryLength = coreParams.HistoryLength
  val EnableGHistDiff = coreParams.EnableGHistDiff
  val EnableCommitGHistDiff = coreParams.EnableCommitGHistDiff
  val UbtbGHRLength = coreParams.UbtbGHRLength
  val UbtbSize = coreParams.UbtbSize
  val EnableFauFTB = coreParams.EnableFauFTB
  val FtbSize = coreParams.FtbSize
  val FtbWays = coreParams.FtbWays
  val RasSize = coreParams.RasSize
  val RasSpecSize = coreParams.RasSpecSize
  val RasCtrSize = coreParams.RasCtrSize

  def getBPDComponents(resp_in: BranchPredictionResp, p: Parameters) = {
    coreParams.branchPredictor(resp_in, p)
  }
  val numBr = coreParams.numBr
  val TageTableInfos = coreParams.TageTableInfos
  val TageBanks = coreParams.numBr
  val SCNRows = coreParams.SCNRows
  val SCCtrBits = coreParams.SCCtrBits
  val SCHistLens = coreParams.SCHistLens
  val SCNTables = coreParams.SCNTables

  val SCTableInfos = Seq.fill(SCNTables)((SCNRows, SCCtrBits)) zip SCHistLens map {
    case ((n, cb), h) => (n, cb, h)
  }
  val ITTageTableInfos = coreParams.ITTageTableInfos
  type FoldedHistoryInfo = Tuple2[Int, Int]
  val foldedGHistInfos =
    (TageTableInfos.map{ case (nRows, h, t) =>
      if (h > 0)
        Set((h, min(log2Ceil(nRows/numBr), h)), (h, min(h, t)), (h, min(h, t-1)))
      else
        Set[FoldedHistoryInfo]()
    }.reduce(_++_).toSet ++
    SCTableInfos.map{ case (nRows, _, h) =>
      if (h > 0)
        Set((h, min(log2Ceil(nRows/TageBanks), h)))
      else
        Set[FoldedHistoryInfo]()
    }.reduce(_++_).toSet ++
    ITTageTableInfos.map{ case (nRows, h, t) =>
      if (h > 0)
        Set((h, min(log2Ceil(nRows), h)), (h, min(h, t)), (h, min(h, t-1)))
      else
        Set[FoldedHistoryInfo]()
    }.reduce(_++_) ++
      Set[FoldedHistoryInfo]((UbtbGHRLength, log2Ceil(UbtbSize)))
    ).toList



  val CacheLineSize = coreParams.CacheLineSize
  val CacheLineHalfWord = CacheLineSize / 16
  val ExtHistoryLength = HistoryLength + 64
  val IBufSize = coreParams.IBufSize
  val DecodeWidth = coreParams.DecodeWidth
  val RenameWidth = coreParams.RenameWidth
  val CommitWidth = coreParams.CommitWidth
  val MaxUopSize = coreParams.MaxUopSize
  val EnableRenameSnapshot = coreParams.EnableRenameSnapshot
  val RenameSnapshotNum = coreParams.RenameSnapshotNum
  val FtqSize = coreParams.FtqSize
  val EnableLoadFastWakeUp = coreParams.EnableLoadFastWakeUp
  val IntLogicRegs = coreParams.IntLogicRegs
  val FpLogicRegs = coreParams.FpLogicRegs
  val VecLogicRegs = coreParams.VecLogicRegs
  val VCONFIG_IDX = coreParams.VCONFIG_IDX
  val IntPhyRegs = coreParams.intPreg.numEntries
  val VfPhyRegs = coreParams.vfPreg.numEntries
  val MaxPhyPregs = IntPhyRegs max VfPhyRegs
  val PhyRegIdxWidth = log2Up(IntPhyRegs) max log2Up(VfPhyRegs)
  val RobSize = coreParams.RobSize
  val RabSize = coreParams.RabSize
  val IntRefCounterWidth = log2Ceil(RobSize)
  val VirtualLoadQueueSize = coreParams.VirtualLoadQueueSize
  val LoadQueueRARSize = coreParams.LoadQueueRARSize
  val LoadQueueRAWSize = coreParams.LoadQueueRAWSize
  val RollbackGroupSize = coreParams.RollbackGroupSize
  val LoadQueueReplaySize = coreParams.LoadQueueReplaySize
  val LoadUncacheBufferSize = coreParams.LoadUncacheBufferSize
  val LoadQueueNWriteBanks = coreParams.LoadQueueNWriteBanks
  val StoreQueueSize = coreParams.StoreQueueSize
  val StoreQueueNWriteBanks = coreParams.StoreQueueNWriteBanks
  val StoreQueueForwardWithMask = coreParams.StoreQueueForwardWithMask
  val VlsQueueSize = coreParams.VlsQueueSize
  val dpParams = coreParams.dpParams
<<<<<<< HEAD

  def backendParams: BackendParams = coreParams.backendParams
  def MemIQSizeMax = backendParams.memSchdParams.get.issueBlockParams.map(_.numEntries).max
  def IQSizeMax = backendParams.allSchdParams.map(_.issueBlockParams.map(_.numEntries).max).max
=======
  val exuParameters = coreParams.exuParameters
  val NRMemReadPorts = exuParameters.LduCnt + 2 * exuParameters.StuCnt
  val NRIntReadPorts = 2 * exuParameters.AluCnt + NRMemReadPorts
  val NRIntWritePorts = exuParameters.AluCnt + exuParameters.MduCnt + exuParameters.LduCnt
  val NRFpReadPorts = 3 * exuParameters.FmacCnt + exuParameters.StuCnt
  val NRFpWritePorts = exuParameters.FpExuCnt + exuParameters.LduCnt
  val NumRedirect = exuParameters.JmpCnt + exuParameters.AluCnt
  val BackendRedirectNum = NumRedirect + 2 //2: ldReplay + Exception
>>>>>>> 131aa97c
  val LoadPipelineWidth = coreParams.LoadPipelineWidth
  val StorePipelineWidth = coreParams.StorePipelineWidth
  val VecMemSrcInWidth = coreParams.VecMemSrcInWidth
  val VecMemInstWbWidth = coreParams.VecMemInstWbWidth
  val VecMemDispatchWidth = coreParams.VecMemDispatchWidth
  val StoreBufferSize = coreParams.StoreBufferSize
  val StoreBufferThreshold = coreParams.StoreBufferThreshold
  val EnsbufferWidth = coreParams.EnsbufferWidth
  val UncacheBufferSize = coreParams.UncacheBufferSize
  val EnableLoadToLoadForward = coreParams.EnableLoadToLoadForward
  val EnableFastForward = coreParams.EnableFastForward
  val EnableLdVioCheckAfterReset = coreParams.EnableLdVioCheckAfterReset
  val EnableSoftPrefetchAfterReset = coreParams.EnableSoftPrefetchAfterReset
  val EnableCacheErrorAfterReset = coreParams.EnableCacheErrorAfterReset
  val EnableAccurateLoadError = coreParams.EnableAccurateLoadError
  val EnableUncacheWriteOutstanding = coreParams.EnableUncacheWriteOutstanding
  val EnableStorePrefetchAtIssue = coreParams.EnableStorePrefetchAtIssue
  val EnableStorePrefetchAtCommit = coreParams.EnableStorePrefetchAtCommit
  val EnableAtCommitMissTrigger = coreParams.EnableAtCommitMissTrigger
  val EnableStorePrefetchSMS = coreParams.EnableStorePrefetchSMS
  val EnableStorePrefetchSPB = coreParams.EnableStorePrefetchSPB
  val asidLen = coreParams.MMUAsidLen
  val BTLBWidth = coreParams.LoadPipelineWidth + coreParams.StorePipelineWidth
  val refillBothTlb = coreParams.refillBothTlb
  val iwpuParam = coreParams.iwpuParameters
  val dwpuParam = coreParams.dwpuParameters
  val itlbParams = coreParams.itlbParameters
  val ldtlbParams = coreParams.ldtlbParameters
  val sttlbParams = coreParams.sttlbParameters
  val pftlbParams = coreParams.pftlbParameters
  val btlbParams = coreParams.btlbParameters
  val l2tlbParams = coreParams.l2tlbParameters
  val NumPerfCounters = coreParams.NumPerfCounters

  val instBytes = if (HasCExtension) 2 else 4
  val instOffsetBits = log2Ceil(instBytes)

  val icacheParameters = coreParams.icacheParameters
  val dcacheParameters = coreParams.dcacheParametersOpt.getOrElse(DCacheParameters())

  // dcache block cacheline when lr for LRSCCycles - LRSCBackOff cycles
  // for constrained LR/SC loop
  val LRSCCycles = 64
  // for lr storm
  val LRSCBackOff = 8

  // cache hierarchy configurations
  val l1BusDataWidth = 256

  // load violation predict
  val ResetTimeMax2Pow = 20 //1078576
  val ResetTimeMin2Pow = 10 //1024
  // wait table parameters
  val WaitTableSize = 1024
  val MemPredPCWidth = log2Up(WaitTableSize)
  val LWTUse2BitCounter = true
  // store set parameters
  val SSITSize = WaitTableSize
  val LFSTSize = 32
  val SSIDWidth = log2Up(LFSTSize)
  val LFSTWidth = 4
  val StoreSetEnable = true // LWT will be disabled if SS is enabled
  val LFSTEnable = false

  val PCntIncrStep: Int = 6
  val numPCntHc: Int = 25
  val numPCntPtw: Int = 19

  val numCSRPCntFrontend = 8
  val numCSRPCntCtrl     = 8
  val numCSRPCntLsu      = 8
  val numCSRPCntHc       = 5
}<|MERGE_RESOLUTION|>--- conflicted
+++ resolved
@@ -554,21 +554,13 @@
   val StoreQueueForwardWithMask = coreParams.StoreQueueForwardWithMask
   val VlsQueueSize = coreParams.VlsQueueSize
   val dpParams = coreParams.dpParams
-<<<<<<< HEAD
 
   def backendParams: BackendParams = coreParams.backendParams
   def MemIQSizeMax = backendParams.memSchdParams.get.issueBlockParams.map(_.numEntries).max
   def IQSizeMax = backendParams.allSchdParams.map(_.issueBlockParams.map(_.numEntries).max).max
-=======
-  val exuParameters = coreParams.exuParameters
-  val NRMemReadPorts = exuParameters.LduCnt + 2 * exuParameters.StuCnt
-  val NRIntReadPorts = 2 * exuParameters.AluCnt + NRMemReadPorts
-  val NRIntWritePorts = exuParameters.AluCnt + exuParameters.MduCnt + exuParameters.LduCnt
-  val NRFpReadPorts = 3 * exuParameters.FmacCnt + exuParameters.StuCnt
-  val NRFpWritePorts = exuParameters.FpExuCnt + exuParameters.LduCnt
-  val NumRedirect = exuParameters.JmpCnt + exuParameters.AluCnt
+
+  val NumRedirect = backendParams.JmpCnt + exuParameters.BrhCnt
   val BackendRedirectNum = NumRedirect + 2 //2: ldReplay + Exception
->>>>>>> 131aa97c
   val LoadPipelineWidth = coreParams.LoadPipelineWidth
   val StorePipelineWidth = coreParams.StorePipelineWidth
   val VecMemSrcInWidth = coreParams.VecMemSrcInWidth
