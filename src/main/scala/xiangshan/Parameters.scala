/***************************************************************************************
* Copyright (c) 2020-2021 Institute of Computing Technology, Chinese Academy of Sciences
* Copyright (c) 2020-2021 Peng Cheng Laboratory
*
* XiangShan is licensed under Mulan PSL v2.
* You can use this software according to the terms and conditions of the Mulan PSL v2.
* You may obtain a copy of Mulan PSL v2 at:
*          http://license.coscl.org.cn/MulanPSL2
*
* THIS SOFTWARE IS PROVIDED ON AN "AS IS" BASIS, WITHOUT WARRANTIES OF ANY KIND,
* EITHER EXPRESS OR IMPLIED, INCLUDING BUT NOT LIMITED TO NON-INFRINGEMENT,
* MERCHANTABILITY OR FIT FOR A PARTICULAR PURPOSE.
*
* See the Mulan PSL v2 for more details.
***************************************************************************************/

package xiangshan

import org.chipsalliance.cde.config.{Field, Parameters}
import chisel3._
import chisel3.util._
import huancun._
import system.SoCParamsKey
import xiangshan.backend.datapath.RdConfig._
import xiangshan.backend.datapath.WbConfig._
import xiangshan.backend.dispatch.DispatchParameters
import xiangshan.backend.exu.ExeUnitParams
import xiangshan.backend.fu.FuConfig._
import xiangshan.backend.issue.{IntScheduler, IssueBlockParams, MemScheduler, SchdBlockParams, SchedulerType, VfScheduler}
import xiangshan.backend.regfile.{IntPregParams, PregParams, VfPregParams}
import xiangshan.backend.BackendParams
import xiangshan.cache.DCacheParameters
import xiangshan.cache.prefetch._
import xiangshan.frontend.{BasePredictor, BranchPredictionResp, FTB, FakePredictor, RAS, Tage, ITTage, Tage_SC, FauFTB}
import xiangshan.frontend.icache.ICacheParameters
import xiangshan.cache.mmu.{L2TLBParameters, TLBParameters}
import xiangshan.frontend._
import xiangshan.frontend.icache.ICacheParameters

import freechips.rocketchip.diplomacy.AddressSet
import system.SoCParamsKey
import huancun._
import huancun.debug._
import xiangshan.cache.wpu.WPUParameters
import coupledL2._
import xiangshan.backend.datapath.WakeUpConfig
import xiangshan.mem.prefetch.{PrefetcherParams, SMSParams}

import scala.math.min

case object XSTileKey extends Field[Seq[XSCoreParameters]]

case object XSCoreParamsKey extends Field[XSCoreParameters]

case class XSCoreParameters
(
  HasPrefetch: Boolean = false,
  HartId: Int = 0,
  XLEN: Int = 64,
  VLEN: Int = 128,
  ELEN: Int = 64,
  HasMExtension: Boolean = true,
  HasCExtension: Boolean = true,
  HasDiv: Boolean = true,
  HasICache: Boolean = true,
  HasDCache: Boolean = true,
  AddrBits: Int = 64,
  VAddrBits: Int = 39,
  HasFPU: Boolean = true,
  HasVPU: Boolean = true,
  HasCustomCSRCacheOp: Boolean = true,
  FetchWidth: Int = 8,
  AsidLength: Int = 16,
  EnableBPU: Boolean = true,
  EnableBPD: Boolean = true,
  EnableRAS: Boolean = true,
  EnableLB: Boolean = false,
  EnableLoop: Boolean = true,
  EnableSC: Boolean = true,
  EnbaleTlbDebug: Boolean = false,
  EnableJal: Boolean = false,
  EnableFauFTB: Boolean = true,
  UbtbGHRLength: Int = 4,
  // HistoryLength: Int = 512,
  EnableGHistDiff: Boolean = true,
  EnableCommitGHistDiff: Boolean = true,
  UbtbSize: Int = 256,
  FtbSize: Int = 2048,
  RasSize: Int = 16,
  RasSpecSize: Int = 32,
  RasCtrSize: Int = 3,
  CacheLineSize: Int = 512,
  FtbWays: Int = 4,
  TageTableInfos: Seq[Tuple3[Int,Int,Int]] =
  //       Sets  Hist   Tag
    // Seq(( 2048,    2,    8),
    //     ( 2048,    9,    8),
    //     ( 2048,   13,    8),
    //     ( 2048,   20,    8),
    //     ( 2048,   26,    8),
    //     ( 2048,   44,    8),
    //     ( 2048,   73,    8),
    //     ( 2048,  256,    8)),
    Seq(( 4096,    8,    8),
        ( 4096,   13,    8),
        ( 4096,   32,    8),
        ( 4096,  119,    8)),
  ITTageTableInfos: Seq[Tuple3[Int,Int,Int]] =
  //      Sets  Hist   Tag
    Seq(( 256,    4,    9),
        ( 256,    8,    9),
        ( 512,   13,    9),
        ( 512,   16,    9),
        ( 512,   32,    9)),
  SCNRows: Int = 512,
  SCNTables: Int = 4,
  SCCtrBits: Int = 6,
  SCHistLens: Seq[Int] = Seq(0, 4, 10, 16),
  numBr: Int = 2,
  branchPredictor: Function2[BranchPredictionResp, Parameters, Tuple2[Seq[BasePredictor], BranchPredictionResp]] =
    ((resp_in: BranchPredictionResp, p: Parameters) => {
      val ftb = Module(new FTB()(p))
      val ubtb =Module(new FauFTB()(p))
      // val bim = Module(new BIM()(p))
      val tage = Module(new Tage_SC()(p))
      val ras = Module(new RAS()(p))
      val ittage = Module(new ITTage()(p))
      val preds = Seq(ubtb, tage, ftb, ittage, ras)
      preds.map(_.io := DontCare)

      // ubtb.io.resp_in(0)  := resp_in
      // bim.io.resp_in(0)   := ubtb.io.resp
      // btb.io.resp_in(0)   := bim.io.resp
      // tage.io.resp_in(0)  := btb.io.resp
      // loop.io.resp_in(0)  := tage.io.resp
      ubtb.io.in.bits.resp_in(0) := resp_in
      tage.io.in.bits.resp_in(0) := ubtb.io.out
      ftb.io.in.bits.resp_in(0)  := tage.io.out
      ittage.io.in.bits.resp_in(0)  := ftb.io.out
      ras.io.in.bits.resp_in(0) := ittage.io.out

      (preds, ras.io.out)
    }),
  ICacheECCForceError: Boolean = false,
  IBufSize: Int = 48,
  IBufNBank: Int = 6, // IBuffer bank amount, should divide IBufSize
  DecodeWidth: Int = 6,
  RenameWidth: Int = 6,
  CommitWidth: Int = 6,
  MaxUopSize: Int = 65,
  EnableRenameSnapshot: Boolean = true,
  RenameSnapshotNum: Int = 4,
  FtqSize: Int = 64,
  EnableLoadFastWakeUp: Boolean = true, // NOTE: not supported now, make it false
  IntLogicRegs: Int = 32,
  FpLogicRegs: Int = 32 + 1 + 1, // 1: I2F, 1: stride
  VecLogicRegs: Int = 32 + 1 + 15, // 15: tmp, 1: vconfig
  VCONFIG_IDX: Int = 32,
  NRPhyRegs: Int = 192,
  VirtualLoadQueueSize: Int = 80,
  LoadQueueRARSize: Int = 80,
  LoadQueueRAWSize: Int = 64, // NOTE: make sure that LoadQueueRAWSize is power of 2.
  RollbackGroupSize: Int = 8,
  LoadQueueReplaySize: Int = 72,
  LoadUncacheBufferSize: Int = 20,
  LoadQueueNWriteBanks: Int = 8, // NOTE: make sure that LoadQueueRARSize/LoadQueueRAWSize is divided by LoadQueueNWriteBanks
  StoreQueueSize: Int = 64,
  StoreQueueNWriteBanks: Int = 8, // NOTE: make sure that StoreQueueSize is divided by StoreQueueNWriteBanks
  StoreQueueForwardWithMask: Boolean = true,
  VlsQueueSize: Int = 8,
  RobSize: Int = 256,
  RabSize: Int = 256,
  VTypeBufferSize: Int = 64, // used to reorder vtype
  IssueQueueSize: Int = 32,
  dpParams: DispatchParameters = DispatchParameters(
    IntDqSize = 16,
    FpDqSize = 16,
    LsDqSize = 18,
    IntDqDeqWidth = 6,
    FpDqDeqWidth = 6,
    LsDqDeqWidth = 6,
  ),
  intPreg: PregParams = IntPregParams(
    numEntries = 224,
    numRead = None,
    numWrite = None,
  ),
  vfPreg: VfPregParams = VfPregParams(
    numEntries = 192,
    numRead = Some(14),
    numWrite = None,
  ),
  prefetcher: Option[PrefetcherParams] = Some(SMSParams()),
  LoadPipelineWidth: Int = 3,
  StorePipelineWidth: Int = 2,
  VecLoadPipelineWidth: Int = 2,
  VecStorePipelineWidth: Int = 2,
  VecMemSrcInWidth: Int = 2,
  VecMemInstWbWidth: Int = 1,
  VecMemDispatchWidth: Int = 1,
  StoreBufferSize: Int = 16,
  StoreBufferThreshold: Int = 7,
  EnsbufferWidth: Int = 2,
  // ============ VLSU ============
  UsQueueSize: Int = 8,
  VlFlowSize: Int = 32,
  VlUopSize: Int = 32,
  VsFlowL1Size: Int = 128,
  VsFlowL2Size: Int = 32,
  VsUopSize: Int = 32,
  // ==============================
  UncacheBufferSize: Int = 4,
  EnableLoadToLoadForward: Boolean = false,
  EnableFastForward: Boolean = true,
  EnableLdVioCheckAfterReset: Boolean = true,
  EnableSoftPrefetchAfterReset: Boolean = true,
  EnableCacheErrorAfterReset: Boolean = true,
  EnableAccurateLoadError: Boolean = true,
  EnableUncacheWriteOutstanding: Boolean = false,
  EnableStorePrefetchAtIssue: Boolean = false,
  EnableStorePrefetchAtCommit: Boolean = false,
  EnableAtCommitMissTrigger: Boolean = true,
  EnableStorePrefetchSMS: Boolean = false,
  EnableStorePrefetchSPB: Boolean = false,
  MMUAsidLen: Int = 16, // max is 16, 0 is not supported now
  ReSelectLen: Int = 7, // load replay queue replay select counter len
  iwpuParameters: WPUParameters = WPUParameters(
    enWPU = false,
    algoName = "mmru",
    isICache = true,
  ),
  dwpuParameters: WPUParameters = WPUParameters(
    enWPU = false,
    algoName = "mmru",
    enCfPred = false,
    isICache = false,
  ),
  itlbParameters: TLBParameters = TLBParameters(
    name = "itlb",
    fetchi = true,
    useDmode = false,
    NWays = 48,
  ),
  itlbPortNum: Int = 2 + ICacheParameters().prefetchPipeNum + 1,
  ipmpPortNum: Int = 2 + ICacheParameters().prefetchPipeNum + 1,
  ldtlbParameters: TLBParameters = TLBParameters(
    name = "ldtlb",
    NWays = 48,
    outReplace = false,
    partialStaticPMP = true,
    outsideRecvFlush = true,
    saveLevel = true
  ),
  sttlbParameters: TLBParameters = TLBParameters(
    name = "sttlb",
    NWays = 48,
    outReplace = false,
    partialStaticPMP = true,
    outsideRecvFlush = true,
    saveLevel = true
  ),
  hytlbParameters: TLBParameters = TLBParameters(
    name = "hytlb",
    NWays = 48,
    outReplace = false,
    partialStaticPMP = true,
    outsideRecvFlush = true,
    saveLevel = true
  ),
  pftlbParameters: TLBParameters = TLBParameters(
    name = "pftlb",
    NWays = 48,
    outReplace = false,
    partialStaticPMP = true,
    outsideRecvFlush = true,
    saveLevel = true
  ),
  refillBothTlb: Boolean = false,
  btlbParameters: TLBParameters = TLBParameters(
    name = "btlb",
    NWays = 48,
  ),
  l2tlbParameters: L2TLBParameters = L2TLBParameters(),
  NumPerfCounters: Int = 16,
  icacheParameters: ICacheParameters = ICacheParameters(
    tagECC = Some("parity"),
    dataECC = Some("parity"),
    replacer = Some("setplru"),
    nMissEntries = 2,
    nProbeEntries = 2,
    nPrefetchEntries = 12,
    nPrefBufferEntries = 32,
  ),
  dcacheParametersOpt: Option[DCacheParameters] = Some(DCacheParameters(
    tagECC = Some("secded"),
    dataECC = Some("secded"),
    replacer = Some("setplru"),
    nMissEntries = 16,
    nProbeEntries = 8,
    nReleaseEntries = 18,
    nMaxPrefetchEntry = 6,
  )),
  L2CacheParamsOpt: Option[L2Param] = Some(L2Param(
    name = "l2",
    ways = 8,
    sets = 1024, // default 512KB L2
    prefetch = Some(coupledL2.prefetch.PrefetchReceiverParams())
  )),
  L2NBanks: Int = 1,
  usePTWRepeater: Boolean = false,
  softTLB: Boolean = false, // dpi-c l1tlb debug only
  softPTW: Boolean = false, // dpi-c l2tlb debug only
  softPTWDelay: Int = 1
){
  def vlWidth = log2Up(VLEN) + 1

  val allHistLens = SCHistLens ++ ITTageTableInfos.map(_._2) ++ TageTableInfos.map(_._2) :+ UbtbGHRLength
  val HistoryLength = allHistLens.max + numBr * FtqSize + 9 // 256 for the predictor configs now

  val intSchdParams = {
    implicit val schdType: SchedulerType = IntScheduler()
    SchdBlockParams(Seq(
      IssueBlockParams(Seq(
        ExeUnitParams("ALU0", Seq(AluCfg), Seq(IntWB(port = 0, 0)), Seq(Seq(IntRD(0, 0)), Seq(IntRD(1, 0)))),
        ExeUnitParams("ALU1", Seq(AluCfg), Seq(IntWB(port = 1, 0)), Seq(Seq(IntRD(2, 0)), Seq(IntRD(3, 0)))),
      ), numEntries = IssueQueueSize, numEnq = 2),
      IssueBlockParams(Seq(
        ExeUnitParams("MUL0", Seq(AluCfg, MulCfg, BkuCfg), Seq(IntWB(port = 2, 0)), Seq(Seq(IntRD(4, 0)), Seq(IntRD(5, 0)))),
        ExeUnitParams("MUL1", Seq(AluCfg, MulCfg, BkuCfg), Seq(IntWB(port = 3, 0)), Seq(Seq(IntRD(6, 0)), Seq(IntRD(7, 0)))),
      ), numEntries = IssueQueueSize, numEnq = 2),
      IssueBlockParams(Seq(
        ExeUnitParams("BJU0", Seq(BrhCfg), Seq(), Seq(Seq(IntRD(8, 0)), Seq(IntRD(9, 0)))),
        ExeUnitParams("BJU1", Seq(BrhCfg), Seq(), Seq(Seq(IntRD(10, 0)), Seq(IntRD(12, 1)))),
      ), numEntries = IssueQueueSize, numEnq = 2),
      IssueBlockParams(Seq(
        ExeUnitParams("BJU2", Seq(BrhCfg), Seq(), Seq(Seq(IntRD(11, 0)), Seq(IntRD(7, 1)))),
      ), numEntries = IssueQueueSize / 2, numEnq = 1),
      IssueBlockParams(Seq(
        ExeUnitParams("IMISC0", Seq(VSetRiWiCfg, I2fCfg, I2vCfg, VSetRiWvfCfg, JmpCfg, CsrCfg, FenceCfg), Seq(IntWB(port = 4, 1), VfWB(2, 0)), Seq(Seq(IntRD(5, 1)), Seq(IntRD(3, 1)))),
        ExeUnitParams("IDIV0", Seq(DivCfg), Seq(IntWB(port = 7, 1)), Seq(Seq(IntRD(1, Int.MaxValue)), Seq(IntRD(9, Int.MaxValue)))),
      ), numEntries = IssueQueueSize, numEnq = 2),
    ),
      numPregs = intPreg.numEntries,
      numDeqOutside = 0,
      schdType = schdType,
      rfDataWidth = intPreg.dataCfg.dataWidth,
      numUopIn = dpParams.IntDqDeqWidth,
    )
  }
  val vfSchdParams = {
    implicit val schdType: SchedulerType = VfScheduler()
    SchdBlockParams(Seq(
      IssueBlockParams(Seq(
        ExeUnitParams("VFEX0", Seq(VfaluCfg, VfmaCfg, VialuCfg, VppuCfg, F2fCfg, F2iCfg, VSetRvfWvfCfg), Seq(VfWB(port = 0, 0), IntWB(port = 4, 0)), Seq(Seq(VfRD(1, 0)), Seq(VfRD(2, 0)), Seq(VfRD(3, 0)), Seq(VfRD(4, 0)), Seq(VfRD(5, 0)))),
        ExeUnitParams("VFEX1", Seq(VfaluCfg, VfmaCfg, VimacCfg, VipuCfg, VfcvtCfg), Seq(VfWB(port = 1, 0), IntWB(port = 8, 0)), Seq(Seq(VfRD(7, 0)), Seq(VfRD(8, 0)), Seq(VfRD(9, 0)), Seq(VfRD(10, 0)), Seq(VfRD(11, 0)))),
      ), numEntries = IssueQueueSize, numEnq = 2),
      IssueBlockParams(Seq(
        ExeUnitParams("VFEX2", Seq(VfdivCfg), Seq(VfWB(port = 5, 0)), Seq(Seq(VfRD(7, 0)), Seq(VfRD(8, 0)), Seq(VfRD(9, 0)), Seq(VfRD(10, 0)), Seq(VfRD(11, 0)))),
      ), numEntries = IssueQueueSize, numEnq = 2),
    ),
      numPregs = vfPreg.numEntries,
      numDeqOutside = 0,
      schdType = schdType,
      rfDataWidth = vfPreg.dataCfg.dataWidth,
      numUopIn = dpParams.FpDqDeqWidth,
    )
  }

  val memSchdParams = {
    implicit val schdType: SchedulerType = MemScheduler()
    val rfDataWidth = 64

    SchdBlockParams(Seq(
      IssueBlockParams(Seq(
        ExeUnitParams("LDU0", Seq(LduCfg), Seq(IntWB(6, 0), VfWB(3, 0)), Seq(Seq(IntRD(12, 0)))),
        ExeUnitParams("STA0", Seq(StaCfg), Seq(), Seq(Seq(IntRD(3, 1)))),
      ), numEntries = IssueQueueSize, numEnq = 2),
      IssueBlockParams(Seq(
        ExeUnitParams("HYU0", Seq(HyldaCfg, HystaCfg, MouCfg), Seq(IntWB(5, 0), VfWB(5, 0)), Seq(Seq(IntRD(6, 0)))),
        ExeUnitParams("HYU1", Seq(FakeHystaCfg), Seq(), Seq()), // fake unit, used to create a new writeback port
      ), numEntries = IssueQueueSize, numEnq = 2),
      IssueBlockParams(Seq(
        ExeUnitParams("LDU1", Seq(LduCfg), Seq(IntWB(7, 0), VfWB(4, 0)), Seq(Seq(IntRD(13, 0)))),
      ), numEntries = IssueQueueSize, numEnq = 2),
      IssueBlockParams(Seq(
        ExeUnitParams("VLSU0", Seq(VlduCfg, VstuCfg), Seq(VfWB(3, 1)), Seq(Seq(VfRD(1, 0)), Seq(VfRD(2, 0)), Seq(VfRD(3, 0)), Seq(VfRD(4, 0)), Seq(VfRD(5, 0)))),
      ), numEntries = IssueQueueSize, numEnq = 2),
      IssueBlockParams(Seq(
        ExeUnitParams("STD0", Seq(StdCfg, MoudCfg), Seq(), Seq(Seq(IntRD(13, 1), VfRD(6, 0)))),
        ExeUnitParams("STD1", Seq(StdCfg, MoudCfg), Seq(), Seq(Seq(IntRD(5, 1), VfRD(10, Int.MaxValue)))),
      ), numEntries = IssueQueueSize, numEnq = 4),
    ),
      numPregs = intPreg.numEntries max vfPreg.numEntries,
      numDeqOutside = 0,
      schdType = schdType,
      rfDataWidth = rfDataWidth,
      numUopIn = dpParams.LsDqDeqWidth,
    )
  }

  def PregIdxWidthMax = intPreg.addrWidth max vfPreg.addrWidth

  def iqWakeUpParams = {
    Seq(
      WakeUpConfig(
        Seq("ALU0", "ALU1", "MUL0", "MUL1", "LDU0", "LDU1", "HYU0") ->
        Seq("ALU0", "ALU1", "MUL0", "MUL1", "BJU0", "BJU1", "BJU2", "LDU0", "LDU1", "STA0", "STD0", "STD1", "HYU0")
      ),
      WakeUpConfig(Seq("IMISC0") -> Seq("VFEX0")),
    ).flatten
  }

  def backendParams: BackendParams = backend.BackendParams(
    Map(
      IntScheduler() -> intSchdParams,
      VfScheduler() -> vfSchdParams,
      MemScheduler() -> memSchdParams,
    ),
    Seq(
      intPreg,
      vfPreg,
    ),
    iqWakeUpParams,
  )
}

case object DebugOptionsKey extends Field[DebugOptions]

case class DebugOptions
(
  FPGAPlatform: Boolean = false,
  EnableDifftest: Boolean = false,
  AlwaysBasicDiff: Boolean = true,
  EnableDebug: Boolean = false,
  EnablePerfDebug: Boolean = true,
  UseDRAMSim: Boolean = false,
  EnableConstantin: Boolean = false,
  EnableChiselDB: Boolean = false,
  AlwaysBasicDB: Boolean = true,
  EnableTopDown: Boolean = false,
  EnableRollingDB: Boolean = false
)

trait HasXSParameter {

  implicit val p: Parameters

  val PAddrBits = p(SoCParamsKey).PAddrBits // PAddrBits is Phyical Memory addr bits

  val coreParams = p(XSCoreParamsKey)
  val env = p(DebugOptionsKey)

  val XLEN = coreParams.XLEN
  val VLEN = coreParams.VLEN
  val ELEN = coreParams.ELEN
  val minFLen = 32
  val fLen = 64
  def xLen = XLEN

  val HasMExtension = coreParams.HasMExtension
  val HasCExtension = coreParams.HasCExtension
  val HasDiv = coreParams.HasDiv
  val HasIcache = coreParams.HasICache
  val HasDcache = coreParams.HasDCache
  val AddrBits = coreParams.AddrBits // AddrBits is used in some cases
  val VAddrBits = coreParams.VAddrBits // VAddrBits is Virtual Memory addr bits
  val AsidLength = coreParams.AsidLength
  val ReSelectLen = coreParams.ReSelectLen
  val AddrBytes = AddrBits / 8 // unused
  val DataBits = XLEN
  val DataBytes = DataBits / 8
  val VDataBytes = VLEN / 8
  val HasFPU = coreParams.HasFPU
  val HasVPU = coreParams.HasVPU
  val HasCustomCSRCacheOp = coreParams.HasCustomCSRCacheOp
  val FetchWidth = coreParams.FetchWidth
  val PredictWidth = FetchWidth * (if (HasCExtension) 2 else 1)
  val EnableBPU = coreParams.EnableBPU
  val EnableBPD = coreParams.EnableBPD // enable backing predictor(like Tage) in BPUStage3
  val EnableRAS = coreParams.EnableRAS
  val EnableLB = coreParams.EnableLB
  val EnableLoop = coreParams.EnableLoop
  val EnableSC = coreParams.EnableSC
  val EnbaleTlbDebug = coreParams.EnbaleTlbDebug
  val HistoryLength = coreParams.HistoryLength
  val EnableGHistDiff = coreParams.EnableGHistDiff
  val EnableCommitGHistDiff = coreParams.EnableCommitGHistDiff
  val UbtbGHRLength = coreParams.UbtbGHRLength
  val UbtbSize = coreParams.UbtbSize
  val EnableFauFTB = coreParams.EnableFauFTB
  val FtbSize = coreParams.FtbSize
  val FtbWays = coreParams.FtbWays
  val RasSize = coreParams.RasSize
  val RasSpecSize = coreParams.RasSpecSize
  val RasCtrSize = coreParams.RasCtrSize

  def getBPDComponents(resp_in: BranchPredictionResp, p: Parameters) = {
    coreParams.branchPredictor(resp_in, p)
  }
  val numBr = coreParams.numBr
  val TageTableInfos = coreParams.TageTableInfos
  val TageBanks = coreParams.numBr
  val SCNRows = coreParams.SCNRows
  val SCCtrBits = coreParams.SCCtrBits
  val SCHistLens = coreParams.SCHistLens
  val SCNTables = coreParams.SCNTables

  val SCTableInfos = Seq.fill(SCNTables)((SCNRows, SCCtrBits)) zip SCHistLens map {
    case ((n, cb), h) => (n, cb, h)
  }
  val ITTageTableInfos = coreParams.ITTageTableInfos
  type FoldedHistoryInfo = Tuple2[Int, Int]
  val foldedGHistInfos =
    (TageTableInfos.map{ case (nRows, h, t) =>
      if (h > 0)
        Set((h, min(log2Ceil(nRows/numBr), h)), (h, min(h, t)), (h, min(h, t-1)))
      else
        Set[FoldedHistoryInfo]()
    }.reduce(_++_).toSet ++
    SCTableInfos.map{ case (nRows, _, h) =>
      if (h > 0)
        Set((h, min(log2Ceil(nRows/TageBanks), h)))
      else
        Set[FoldedHistoryInfo]()
    }.reduce(_++_).toSet ++
    ITTageTableInfos.map{ case (nRows, h, t) =>
      if (h > 0)
        Set((h, min(log2Ceil(nRows), h)), (h, min(h, t)), (h, min(h, t-1)))
      else
        Set[FoldedHistoryInfo]()
    }.reduce(_++_) ++
      Set[FoldedHistoryInfo]((UbtbGHRLength, log2Ceil(UbtbSize)))
    ).toList



  val CacheLineSize = coreParams.CacheLineSize
  val CacheLineHalfWord = CacheLineSize / 16
  val ExtHistoryLength = HistoryLength + 64
  val ICacheECCForceError = coreParams.ICacheECCForceError
  val IBufSize = coreParams.IBufSize
  val IBufNBank = coreParams.IBufNBank
  val DecodeWidth = coreParams.DecodeWidth
  val RenameWidth = coreParams.RenameWidth
  val CommitWidth = coreParams.CommitWidth
  val MaxUopSize = coreParams.MaxUopSize
  val EnableRenameSnapshot = coreParams.EnableRenameSnapshot
  val RenameSnapshotNum = coreParams.RenameSnapshotNum
  val FtqSize = coreParams.FtqSize
  val EnableLoadFastWakeUp = coreParams.EnableLoadFastWakeUp
  val IntLogicRegs = coreParams.IntLogicRegs
  val FpLogicRegs = coreParams.FpLogicRegs
  val VecLogicRegs = coreParams.VecLogicRegs
  val VCONFIG_IDX = coreParams.VCONFIG_IDX
  val IntPhyRegs = coreParams.intPreg.numEntries
  val VfPhyRegs = coreParams.vfPreg.numEntries
  val MaxPhyPregs = IntPhyRegs max VfPhyRegs
  val PhyRegIdxWidth = log2Up(IntPhyRegs) max log2Up(VfPhyRegs)
  val RobSize = coreParams.RobSize
  val RabSize = coreParams.RabSize
  val VTypeBufferSize = coreParams.VTypeBufferSize
  val IntRefCounterWidth = log2Ceil(RobSize)
  val LSQEnqWidth = coreParams.dpParams.LsDqDeqWidth
  val VirtualLoadQueueSize = coreParams.VirtualLoadQueueSize
  val LoadQueueRARSize = coreParams.LoadQueueRARSize
  val LoadQueueRAWSize = coreParams.LoadQueueRAWSize
  val RollbackGroupSize = coreParams.RollbackGroupSize
  val LoadQueueReplaySize = coreParams.LoadQueueReplaySize
  val LoadUncacheBufferSize = coreParams.LoadUncacheBufferSize
  val LoadQueueNWriteBanks = coreParams.LoadQueueNWriteBanks
  val StoreQueueSize = coreParams.StoreQueueSize
  val StoreQueueNWriteBanks = coreParams.StoreQueueNWriteBanks
  val StoreQueueForwardWithMask = coreParams.StoreQueueForwardWithMask
  val VlsQueueSize = coreParams.VlsQueueSize
  val dpParams = coreParams.dpParams

  def backendParams: BackendParams = coreParams.backendParams
  def MemIQSizeMax = backendParams.memSchdParams.get.issueBlockParams.map(_.numEntries).max
  def IQSizeMax = backendParams.allSchdParams.map(_.issueBlockParams.map(_.numEntries).max).max

  val NumRedirect = backendParams.numRedirect
  val BackendRedirectNum = NumRedirect + 2 //2: ldReplay + Exception
  val FtqRedirectAheadNum = exuParameters.AluCnt
  val LoadPipelineWidth = coreParams.LoadPipelineWidth
  val StorePipelineWidth = coreParams.StorePipelineWidth
  val VecLoadPipelineWidth = coreParams.VecLoadPipelineWidth
  val VecStorePipelineWidth = coreParams.VecStorePipelineWidth
  val VecMemSrcInWidth = coreParams.VecMemSrcInWidth
  val VecMemInstWbWidth = coreParams.VecMemInstWbWidth
  val VecMemDispatchWidth = coreParams.VecMemDispatchWidth
  val StoreBufferSize = coreParams.StoreBufferSize
  val StoreBufferThreshold = coreParams.StoreBufferThreshold
  val EnsbufferWidth = coreParams.EnsbufferWidth
  val UsQueueSize = coreParams.UsQueueSize
  val VlFlowSize = coreParams.VlFlowSize
  val VlUopSize = coreParams.VlUopSize
  val VsFlowL1Size = coreParams.VsFlowL1Size
  val VsFlowL2Size = coreParams.VsFlowL2Size
  val VsUopSize = coreParams.VsUopSize
  val UncacheBufferSize = coreParams.UncacheBufferSize
  val EnableLoadToLoadForward = coreParams.EnableLoadToLoadForward
  val EnableFastForward = coreParams.EnableFastForward
  val EnableLdVioCheckAfterReset = coreParams.EnableLdVioCheckAfterReset
  val EnableSoftPrefetchAfterReset = coreParams.EnableSoftPrefetchAfterReset
  val EnableCacheErrorAfterReset = coreParams.EnableCacheErrorAfterReset
  val EnableAccurateLoadError = coreParams.EnableAccurateLoadError
  val EnableUncacheWriteOutstanding = coreParams.EnableUncacheWriteOutstanding
  val EnableStorePrefetchAtIssue = coreParams.EnableStorePrefetchAtIssue
  val EnableStorePrefetchAtCommit = coreParams.EnableStorePrefetchAtCommit
  val EnableAtCommitMissTrigger = coreParams.EnableAtCommitMissTrigger
  val EnableStorePrefetchSMS = coreParams.EnableStorePrefetchSMS
  val EnableStorePrefetchSPB = coreParams.EnableStorePrefetchSPB
  val asidLen = coreParams.MMUAsidLen
  val BTLBWidth = coreParams.LoadPipelineWidth + coreParams.StorePipelineWidth
  val refillBothTlb = coreParams.refillBothTlb
  val iwpuParam = coreParams.iwpuParameters
  val dwpuParam = coreParams.dwpuParameters
  val itlbParams = coreParams.itlbParameters
  val ldtlbParams = coreParams.ldtlbParameters
  val sttlbParams = coreParams.sttlbParameters
  val hytlbParams = coreParams.hytlbParameters
  val pftlbParams = coreParams.pftlbParameters
  val btlbParams = coreParams.btlbParameters
  val l2tlbParams = coreParams.l2tlbParameters
  val NumPerfCounters = coreParams.NumPerfCounters

  val instBytes = if (HasCExtension) 2 else 4
  val instOffsetBits = log2Ceil(instBytes)

  val icacheParameters = coreParams.icacheParameters
  val dcacheParameters = coreParams.dcacheParametersOpt.getOrElse(DCacheParameters())

  // dcache block cacheline when lr for LRSCCycles - LRSCBackOff cycles
  // for constrained LR/SC loop
  val LRSCCycles = 64
  // for lr storm
  val LRSCBackOff = 8

  // cache hierarchy configurations
  val l1BusDataWidth = 256

  // load violation predict
  val ResetTimeMax2Pow = 20 //1078576
  val ResetTimeMin2Pow = 10 //1024
  // wait table parameters
  val WaitTableSize = 1024
  val MemPredPCWidth = log2Up(WaitTableSize)
  val LWTUse2BitCounter = true
  // store set parameters
  val SSITSize = WaitTableSize
  val LFSTSize = 32
  val SSIDWidth = log2Up(LFSTSize)
  val LFSTWidth = 4
  val StoreSetEnable = true // LWT will be disabled if SS is enabled
  val LFSTEnable = false

  val PCntIncrStep: Int = 6
  val numPCntHc: Int = 25
  val numPCntPtw: Int = 19

  val numCSRPCntFrontend = 8
  val numCSRPCntCtrl     = 8
  val numCSRPCntLsu      = 8
  val numCSRPCntHc       = 5
<<<<<<< HEAD

  // Parameters for Sdtrig extension
  protected val TriggerNum = 4
  protected val TriggerChainMaxLength = 2
=======
  val printEventCoding   = true
>>>>>>> 67a03ae6
}<|MERGE_RESOLUTION|>--- conflicted
+++ resolved
@@ -662,12 +662,9 @@
   val numCSRPCntCtrl     = 8
   val numCSRPCntLsu      = 8
   val numCSRPCntHc       = 5
-<<<<<<< HEAD
+  val printEventCoding   = true
 
   // Parameters for Sdtrig extension
   protected val TriggerNum = 4
   protected val TriggerChainMaxLength = 2
-=======
-  val printEventCoding   = true
->>>>>>> 67a03ae6
 }