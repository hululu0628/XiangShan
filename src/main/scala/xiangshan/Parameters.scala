--- conflicted
+++ resolved
@@ -383,13 +383,8 @@
     implicit val schdType: SchedulerType = VfScheduler()
     SchdBlockParams(Seq(
       IssueBlockParams(Seq(
-<<<<<<< HEAD
-        ExeUnitParams("VFEX0", Seq(VfaluCfg, VfmaCfg, VialuCfg, VimacCfg), Seq(VfWB(port = 5, 0), IntWB(port = 0, 1)), Seq(Seq(VfRD(0, 0)), Seq(VfRD(1, 0)), Seq(VfRD(2, 0)), Seq(VfRD(3, 0)), Seq(VfRD(4, 0)))),
-        ExeUnitParams("VFEX1", Seq(VipuCfg, VppuCfg, VfcvtCfg, F2vCfg, VSetRvfWvfCfg), Seq(VfWB(port = 6, 1), IntWB(port = 1, 2)), Seq(Seq(VfRD(5, 1)), Seq(VfRD(6, 1)), Seq(VfRD(7, 1)), Seq(VfRD(8, 1)), Seq(VfRD(9, 1)))),
-=======
         ExeUnitParams("VFEX0", Seq(VfmaCfg, VialuCfg, VimacCfg, VppuCfg), Seq(VfWB(port = 4, 0)), Seq(Seq(VfRD(0, 0)), Seq(VfRD(1, 0)), Seq(VfRD(2, 0)), Seq(VfRD(3, 0)), Seq(VfRD(4, 0)))),
         ExeUnitParams("VFEX1", Seq(VfaluCfg, VfcvtCfg, VipuCfg, VSetRvfWvfCfg), Seq(VfWB(port = 5, 0), IntWB(port = 2, 2)), Seq(Seq(VfRD(5, 0)), Seq(VfRD(6, 0)), Seq(VfRD(7, 0)), Seq(VfRD(8, 0)), Seq(VfRD(9, 0)))),
->>>>>>> 73900036
       ), numEntries = IssueQueueSize, numEnq = 2, numComp = IssueQueueCompEntrySize),
       IssueBlockParams(Seq(
         ExeUnitParams("VFEX2", Seq(VfmaCfg, VialuCfg, F2vCfg), Seq(VfWB(port = 6, 0)), Seq(Seq(VfRD(7, 1)), Seq(VfRD(8, 1)), Seq(VfRD(9, 1)), Seq(VfRD(5, 1)), Seq(VfRD(6, 1)))),
@@ -455,17 +450,12 @@
         Seq("ALU0", "BJU0", "ALU1", "BJU1", "ALU2", "BJU2", "ALU3", "BJU3", "LDU0", "LDU1", "LDU2", "STA0", "STA1", "STD0", "STD1")
       ),
       WakeUpConfig(
-<<<<<<< HEAD
-        Seq("VFEX0", "VFEX1", "VFEX2") ->
-        Seq("VFEX0", "VFEX1", "VFEX2")
-=======
         Seq("VFEX0", "VFEX1", "VFEX2", "VFEX3", "LDU0", "LDU1", "LDU2") ->
         Seq("VFEX0", "VFEX1", "VFEX2", "VFEX3", "VFEX4", "VFEX5")
       ),
       WakeUpConfig(
         Seq("VFEX0", "VFEX1", "VFEX2", "VFEX3") ->
         Seq("STD0", "STD1")
->>>>>>> 73900036
       ),
     ).flatten
   }
@@ -682,7 +672,7 @@
   val StoreBufferSize = coreParams.StoreBufferSize
   val StoreBufferThreshold = coreParams.StoreBufferThreshold
   val EnsbufferWidth = coreParams.EnsbufferWidth
-<<<<<<< HEAD
+  val LoadDependencyWidth = coreParams.LoadDependencyWidth
   val VlMergeBufferSize = coreParams.VlMergeBufferSize
   val VsMergeBufferSize = coreParams.VsMergeBufferSize
   val UopWritebackWidth = coreParams.UopWritebackWidth
@@ -690,15 +680,6 @@
   val VSUopWritebackWidth = coreParams.VSUopWritebackWidth
   val SplitBufferSize = coreParams.SplitBufferSize
   val VSegmentBufferSize = coreParams.VSegmentBufferSize
-=======
-  val LoadDependencyWidth = coreParams.LoadDependencyWidth
-  val UsQueueSize = coreParams.UsQueueSize
-  val VlFlowSize = coreParams.VlFlowSize
-  val VlUopSize = coreParams.VlUopSize
-  val VsFlowL1Size = coreParams.VsFlowL1Size
-  val VsFlowL2Size = coreParams.VsFlowL2Size
-  val VsUopSize = coreParams.VsUopSize
->>>>>>> 73900036
   val UncacheBufferSize = coreParams.UncacheBufferSize
   val EnableLoadToLoadForward = coreParams.EnableLoadToLoadForward
   val EnableFastForward = coreParams.EnableFastForward
