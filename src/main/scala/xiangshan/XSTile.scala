--- conflicted
+++ resolved
@@ -187,40 +187,31 @@
       misc.module.beu_errors.l2 <> 0.U.asTypeOf(misc.module.beu_errors.l2)
       core.module.io.l2_hint.bits.sourceId := l2cache.get.module.io.l2_hint.bits
       core.module.io.l2_hint.valid := l2cache.get.module.io.l2_hint.valid
-<<<<<<< HEAD
       core.module.io.l2PfqBusy := false.B
       core.module.io.debugTopDown.l2MissMatch := l2cache.get.module.io.debugTopDown.l2MissMatch.head
       l2cache.get.module.io.debugTopDown.robHeadPaddr.head := core.module.io.debugTopDown.robHeadPaddr
-=======
 
       core.module.io.l2_tlb_req.req.bits := DontCare
       core.module.io.l2_tlb_req.req.valid := l2cache.get.module.io.l2_tlb_req.req.valid
       core.module.io.l2_tlb_req.resp.ready := l2cache.get.module.io.l2_tlb_req.resp.ready
-      l2cache.get.module.io.l2_tlb_req.resp.valid := core.module.io.l2_tlb_req.resp.valid
-      l2cache.get.module.io.l2_tlb_req.req.ready := core.module.io.l2_tlb_req.req.ready
-
       core.module.io.l2_tlb_req.req.bits.vaddr := l2cache.get.module.io.l2_tlb_req.req.bits.vaddr
       core.module.io.l2_tlb_req.req.bits.cmd := l2cache.get.module.io.l2_tlb_req.req.bits.cmd
       core.module.io.l2_tlb_req.req.bits.size := l2cache.get.module.io.l2_tlb_req.req.bits.size
       core.module.io.l2_tlb_req.req.bits.kill := l2cache.get.module.io.l2_tlb_req.req.bits.kill
       core.module.io.l2_tlb_req.req.bits.no_translate := l2cache.get.module.io.l2_tlb_req.req.bits.no_translate
       core.module.io.l2_tlb_req.req_kill := l2cache.get.module.io.l2_tlb_req.req_kill
-
+      
+      l2cache.get.module.io.l2_tlb_req.resp.valid := core.module.io.l2_tlb_req.resp.valid
+      l2cache.get.module.io.l2_tlb_req.req.ready := core.module.io.l2_tlb_req.req.ready
       l2cache.get.module.io.l2_tlb_req.resp.bits.paddr := core.module.io.l2_tlb_req.resp.bits.paddr
       l2cache.get.module.io.l2_tlb_req.resp.bits.miss := core.module.io.l2_tlb_req.resp.bits.miss
-      l2cache.get.module.io.l2_tlb_req.resp.bits.fast_miss := core.module.io.l2_tlb_req.resp.bits.fast_miss
       l2cache.get.module.io.l2_tlb_req.resp.bits.excp <> core.module.io.l2_tlb_req.resp.bits.excp
-      l2cache.get.module.io.l2_tlb_req.resp.bits.static_pm := core.module.io.l2_tlb_req.resp.bits.static_pm
-      l2cache.get.module.io.l2_tlb_req.resp.bits.ptwBack := core.module.io.l2_tlb_req.resp.bits.ptwBack
->>>>>>> 3226ef5b
     } else {
       misc.module.beu_errors.l2 <> 0.U.asTypeOf(misc.module.beu_errors.l2)
       core.module.io.l2_hint.bits.sourceId := DontCare
       core.module.io.l2_hint.valid := false.B
-<<<<<<< HEAD
       core.module.io.l2PfqBusy := false.B
       core.module.io.debugTopDown.l2MissMatch := false.B
-=======
 
       core.module.io.l2_tlb_req.req.valid := false.B
       core.module.io.l2_tlb_req.req.bits := DontCare
@@ -229,7 +220,6 @@
       l2cache.get.module.io.l2_tlb_req.req.ready := true.B
       l2cache.get.module.io.l2_tlb_req.resp.valid := false.B
       l2cache.get.module.io.l2_tlb_req.resp.bits := DontCare
->>>>>>> 3226ef5b
     }
 
     io.debugTopDown.robHeadPaddr := core.module.io.debugTopDown.robHeadPaddr
