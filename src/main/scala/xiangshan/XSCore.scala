package xiangshan

import chisel3._
import chisel3.util._
import bus.simplebus._
import noop.{Cache, CacheConfig, HasExceptionNO, TLB, TLBConfig}
import top.Parameters
import xiangshan.backend._
import xiangshan.backend.dispatch.DispatchParameters
import xiangshan.backend.exu.ExuParameters
import xiangshan.frontend._
import xiangshan.mem._
import xiangshan.mem.cache.{ICacheParameters, DCacheParameters}
import bus.tilelink.TLParameters
import utils._
<<<<<<< HEAD
=======
import xiangshan.cache.DcacheUserBundle
>>>>>>> 40e8c11f

case class XSCoreParameters
(
  XLEN: Int = 64,
  HasMExtension: Boolean = true,
  HasCExtension: Boolean = true,
  HasDiv: Boolean = true,
  HasICache: Boolean = true,
  HasDCache: Boolean = true,
  EnableStoreQueue: Boolean = true,
  AddrBits: Int = 64,
  VAddrBits: Int = 39,
  PAddrBits: Int = 32,
  HasFPU: Boolean = true,
  FectchWidth: Int = 8,
  EnableBPU: Boolean = true,
  EnableBPD: Boolean = false,
  EnableRAS: Boolean = false,
  EnableLB: Boolean = false,
  HistoryLength: Int = 64,
  BtbSize: Int = 256,
  JbtacSize: Int = 1024,
  JbtacBanks: Int = 8,
  RasSize: Int = 16,
  CacheLineSize: Int = 512,
  UBtbWays: Int = 16,
  BtbWays: Int = 2,
  IBufSize: Int = 64,
  DecodeWidth: Int = 6,
  RenameWidth: Int = 6,
  CommitWidth: Int = 6,
  BrqSize: Int = 16,
  IssQueSize: Int = 8,
  NRPhyRegs: Int = 128,
  NRIntReadPorts: Int = 8,
  NRIntWritePorts: Int = 8,
  NRFpReadPorts: Int = 14,
  NRFpWritePorts: Int = 8,
  LsroqSize: Int = 16,
  RoqSize: Int = 32,
  dpParams: DispatchParameters = DispatchParameters(
    DqEnqWidth = 4,
    IntDqSize = 64,
    FpDqSize = 64,
    LsDqSize = 64,
    IntDqDeqWidth = 4,
    FpDqDeqWidth = 4,
    LsDqDeqWidth = 4,
    IntDqReplayWidth = 4,
    FpDqReplayWidth = 1,
    LsDqReplayWidth = 3
  ),
  exuParameters: ExuParameters = ExuParameters(
    JmpCnt = 1,
    AluCnt = 4,
    MulCnt = 0,
    MduCnt = 2,
    FmacCnt = 0,
    FmiscCnt = 0,
    FmiscDivSqrtCnt = 0,
    LduCnt = 2,
    StuCnt = 2
  ),
  LoadPipelineWidth: Int = 2,
  StorePipelineWidth: Int = 2,
  StoreBufferSize: Int = 16,
  RefillSize: Int = 512
)

trait HasXSParameter {

  val core = Parameters.get.coreParameters
  val env = Parameters.get.envParameters

  val XLEN = core.XLEN
  val HasMExtension = core.HasMExtension
  val HasCExtension = core.HasCExtension
  val HasDiv = core.HasDiv
  val HasIcache = core.HasICache
  val HasDcache = core.HasDCache
  val EnableStoreQueue = core.EnableStoreQueue
  val AddrBits = core.AddrBits // AddrBits is used in some cases
  val VAddrBits = core.VAddrBits // VAddrBits is Virtual Memory addr bits
  val PAddrBits = core.PAddrBits // PAddrBits is Phyical Memory addr bits
  val AddrBytes = AddrBits / 8 // unused
  val DataBits = XLEN
  val DataBytes = DataBits / 8
  val HasFPU = core.HasFPU
  val FetchWidth = core.FectchWidth
  val PredictWidth = FetchWidth * 2
  val EnableBPU = core.EnableBPU
  val EnableBPD = core.EnableBPD // enable backing predictor(like Tage) in BPUStage3
  val EnableRAS = core.EnableRAS
  val EnableLB = core.EnableLB
  val HistoryLength = core.HistoryLength
  val BtbSize = core.BtbSize
  // val BtbWays = 4
  val BtbBanks = PredictWidth
  // val BtbSets = BtbSize / BtbWays
  val JbtacSize = core.JbtacSize
  val JbtacBanks = core.JbtacBanks
  val RasSize = core.RasSize
  val CacheLineSize = core.CacheLineSize
  val CacheLineHalfWord = CacheLineSize / 16
  val ExtHistoryLength = HistoryLength * 2
  val UBtbWays = core.UBtbWays
  val BtbWays = core.BtbWays
  val IBufSize = core.IBufSize
  val DecodeWidth = core.DecodeWidth
  val RenameWidth = core.RenameWidth
  val CommitWidth = core.CommitWidth
  val BrqSize = core.BrqSize
  val IssQueSize = core.IssQueSize
  val BrTagWidth = log2Up(BrqSize)
  val NRPhyRegs = core.NRPhyRegs
  val PhyRegIdxWidth = log2Up(NRPhyRegs)
  val LsroqSize = core.LsroqSize // 64
  val RoqSize = core.RoqSize
  val InnerRoqIdxWidth = log2Up(RoqSize)
  val RoqIdxWidth = InnerRoqIdxWidth + 1
<<<<<<< HEAD

  val InnerMoqIdxWidth = log2Up(MoqSize)
  val MoqIdxWidth = InnerMoqIdxWidth + 1
  val IntDqDeqWidth = core.IntDqDeqWidth
  val FpDqDeqWidth = core.FpDqDeqWidth
  val LsDqDeqWidth = core.LsDqDeqWidth
=======
  val InnerLsroqIdxWidth = log2Up(LsroqSize)
  val LsroqIdxWidth = InnerLsroqIdxWidth + 1
>>>>>>> 40e8c11f
  val dpParams = core.dpParams
  val ReplayWidth = dpParams.IntDqReplayWidth + dpParams.FpDqReplayWidth + dpParams.LsDqReplayWidth
  val exuParameters = core.exuParameters
  val NRIntReadPorts = core.NRIntReadPorts
  val NRIntWritePorts = core.NRIntWritePorts
  val NRMemReadPorts = exuParameters.LduCnt + 2*exuParameters.StuCnt
  val NRFpReadPorts = core.NRFpReadPorts
  val NRFpWritePorts = core.NRFpWritePorts
  val LoadPipelineWidth = core.LoadPipelineWidth
  val StorePipelineWidth = core.StorePipelineWidth
  val StoreBufferSize = core.StoreBufferSize
  val RefillSize = core.RefillSize

  val l1BusDataWidth = 64
  val l1BusParams = TLParameters(
    addressBits = PAddrBits,
    dataBits = l1BusDataWidth,
    sourceBits = 3,
    sinkBits = 3
  )

  val icacheParameters = ICacheParameters(
  )

  val LRSCCycles = 16
  val dcacheParameters = DCacheParameters(
    busParams = l1BusParams
  )
}

trait HasXSLog { this: Module =>
  implicit val moduleName: String = this.name
}

abstract class XSModule extends Module
  with HasXSParameter
  with HasExceptionNO
  with HasXSLog

//remove this trait after impl module logic
trait NeedImpl { this: Module =>
  override protected def IO[T <: Data](iodef: T): T = {
    val io = chisel3.experimental.IO(iodef)
    io <> DontCare
    io
  }
}

abstract class XSBundle extends Bundle
  with HasXSParameter

case class EnviromentParameters
(
  FPGAPlatform: Boolean = true,
  EnableDebug: Boolean = false
)

object AddressSpace extends HasXSParameter {
  // (start, size)
  // address out of MMIO will be considered as DRAM
  def mmio = List(
    (0x30000000L, 0x10000000L),  // internal devices, such as CLINT and PLIC
    (0x40000000L, 0x40000000L) // external devices
  )

  def isMMIO(addr: UInt): Bool = mmio.map(range => {
    require(isPow2(range._2))
    val bits = log2Up(range._2)
    (addr ^ range._1.U)(PAddrBits-1, bits) === 0.U
  }).reduce(_ || _)
}


class XSCore extends XSModule {
  val io = IO(new Bundle {
    val imem = new SimpleBusC
    val dmem = new SimpleBusC
    val mmio = new SimpleBusUC
    val frontend = Flipped(new SimpleBusUC())
  })

  io.imem     <> DontCare
  io.dmem     <> DontCare
  io.mmio     <> DontCare
  io.frontend <> DontCare

  /*
  val DcacheUserBundleWidth = (new DcacheUserBundle).getWidth

  val dmemXbar = Module(new SimpleBusCrossbarNto1(n = 2, userBits = DcacheUserBundleWidth))
  
  val front = Module(new Frontend)
  val backend = Module(new Backend)
  val mem = Module(new Memend)

  front.io.backend <> backend.io.frontend
  mem.io.backend   <> backend.io.mem

  backend.io.memMMU.imem <> DontCare

  val dtlb = TLB(
    in = mem.io.dmem,
    mem = dmemXbar.io.in(1),
    flush = false.B,
    csrMMU = backend.io.memMMU.dmem
  )(TLBConfig(name = "dtlb", totalEntry = 64, userBits = DcacheUserBundleWidth))
  dmemXbar.io.in(0) <> dtlb.io.out
  // dmemXbar.io.in(1) <> io.frontend

  io.frontend <> DontCare

  io.dmem <> Cache(
    in = dmemXbar.io.out,
    mmio = Seq(io.mmio),
    flush = "b00".U,
    empty = dtlb.io.cacheEmpty,
    enable = HasDcache
  )(CacheConfig(name = "dcache", userBits = DcacheUserBundleWidth))
  */

}<|MERGE_RESOLUTION|>--- conflicted
+++ resolved
@@ -10,13 +10,9 @@
 import xiangshan.backend.exu.ExuParameters
 import xiangshan.frontend._
 import xiangshan.mem._
-import xiangshan.mem.cache.{ICacheParameters, DCacheParameters}
+import xiangshan.cache.{ICacheParameters, DCacheParameters}
 import bus.tilelink.TLParameters
 import utils._
-<<<<<<< HEAD
-=======
-import xiangshan.cache.DcacheUserBundle
->>>>>>> 40e8c11f
 
 case class XSCoreParameters
 (
@@ -137,17 +133,8 @@
   val RoqSize = core.RoqSize
   val InnerRoqIdxWidth = log2Up(RoqSize)
   val RoqIdxWidth = InnerRoqIdxWidth + 1
-<<<<<<< HEAD
-
-  val InnerMoqIdxWidth = log2Up(MoqSize)
-  val MoqIdxWidth = InnerMoqIdxWidth + 1
-  val IntDqDeqWidth = core.IntDqDeqWidth
-  val FpDqDeqWidth = core.FpDqDeqWidth
-  val LsDqDeqWidth = core.LsDqDeqWidth
-=======
   val InnerLsroqIdxWidth = log2Up(LsroqSize)
   val LsroqIdxWidth = InnerLsroqIdxWidth + 1
->>>>>>> 40e8c11f
   val dpParams = core.dpParams
   val ReplayWidth = dpParams.IntDqReplayWidth + dpParams.FpDqReplayWidth + dpParams.LsDqReplayWidth
   val exuParameters = core.exuParameters
