--- conflicted
+++ resolved
@@ -195,15 +195,9 @@
         debug_mmio(loadWbIndex) := io.loadIn(i).bits.mmio
 
         val dcacheMissed = io.loadIn(i).bits.miss && !io.loadIn(i).bits.mmio
-<<<<<<< HEAD
-        miss(loadWbIndex) := dcacheMissed && !io.loadIn(i).bits.uop.cf.exceptionVec.asUInt.orR
-        // listening(loadWbIndex) := dcacheMissed
-        pending(loadWbIndex) := io.loadIn(i).bits.mmio && !io.loadIn(i).bits.uop.cf.exceptionVec.asUInt.orR
-        uop(loadWbIndex).debugInfo.issueTime := io.loadIn(i).bits.uop.debugInfo.issueTime
-=======
         miss(loadWbIndex) := dcacheMissed
         pending(loadWbIndex) := io.loadIn(i).bits.mmio
->>>>>>> ab207b13
+        uop(loadWbIndex).debugInfo.issueTime := io.loadIn(i).bits.uop.debugInfo.issueTime
       }
     }
 
