package xiangshan.mem

import chisel3._
import chisel3.util._
import freechips.rocketchip.tile.HasFPUParameters
import utils._
import xiangshan._
import xiangshan.cache._
import xiangshan.cache.{DCacheLineIO, DCacheWordIO, MemoryOpConstants, TlbRequestIO}
import xiangshan.backend.LSUOpType
import xiangshan.mem._
import xiangshan.backend.roq.RoqPtr
import xiangshan.backend.fu.HasExceptionNO


class LqPtr extends CircularQueuePtr(LqPtr.LoadQueueSize) { }

object LqPtr extends HasXSParameter {
  def apply(f: Bool, v: UInt): LqPtr = {
    val ptr = Wire(new LqPtr)
    ptr.flag := f
    ptr.value := v
    ptr
  }
}

trait HasLoadHelper { this: XSModule =>
  def rdataHelper(uop: MicroOp, rdata: UInt): UInt = {
    val fpWen = uop.ctrl.fpWen
    LookupTree(uop.ctrl.fuOpType, List(
      LSUOpType.lb   -> SignExt(rdata(7, 0) , XLEN),
      LSUOpType.lh   -> SignExt(rdata(15, 0), XLEN),
      LSUOpType.lw   -> Mux(fpWen, rdata, SignExt(rdata(31, 0), XLEN)),
      LSUOpType.ld   -> Mux(fpWen, rdata, SignExt(rdata(63, 0), XLEN)),
      LSUOpType.lbu  -> ZeroExt(rdata(7, 0) , XLEN),
      LSUOpType.lhu  -> ZeroExt(rdata(15, 0), XLEN),
      LSUOpType.lwu  -> ZeroExt(rdata(31, 0), XLEN),
    ))
  }

  def fpRdataHelper(uop: MicroOp, rdata: UInt): UInt = {
    LookupTree(uop.ctrl.fuOpType, List(
      LSUOpType.lw   -> recode(rdata(31, 0), S),
      LSUOpType.ld   -> recode(rdata(63, 0), D)
    ))
  }
}

class LqEnqIO extends XSBundle {
  val canAccept = Output(Bool())
  val sqCanAccept = Input(Bool())
  val needAlloc = Vec(RenameWidth, Input(Bool()))
  val req = Vec(RenameWidth, Flipped(ValidIO(new MicroOp)))
  val resp = Vec(RenameWidth, Output(new LqPtr))
}

// Load Queue
class LoadQueue extends XSModule
  with HasDCacheParameters
  with HasCircularQueuePtrHelper
  with HasLoadHelper
  with HasExceptionNO
{
  val io = IO(new Bundle() {
    val enq = new LqEnqIO
    val brqRedirect = Input(Valid(new Redirect))
    val loadIn = Vec(LoadPipelineWidth, Flipped(Valid(new LsPipelineBundle)))
    val storeIn = Vec(StorePipelineWidth, Flipped(Valid(new LsPipelineBundle)))
    val ldout = Vec(2, DecoupledIO(new ExuOutput)) // writeback int load
    val load_s1 = Vec(LoadPipelineWidth, Flipped(new LoadForwardQueryIO))
    val commits = Flipped(new RoqCommitIO)
    val rollback = Output(Valid(new Redirect)) // replay now starts from load instead of store
    val dcache = Flipped(ValidIO(new Refill))
    val uncache = new DCacheWordIO
    val roqDeqPtr = Input(new RoqPtr)
    val exceptionAddr = new ExceptionAddrIO
  })

  val uop = Reg(Vec(LoadQueueSize, new MicroOp))
  // val data = Reg(Vec(LoadQueueSize, new LsRoqEntry))
  val dataModule = Module(new LoadQueueData(LoadQueueSize, wbNumRead = LoadPipelineWidth, wbNumWrite = LoadPipelineWidth))
  dataModule.io := DontCare
  val vaddrModule = Module(new AsyncDataModuleTemplate(UInt(VAddrBits.W), LoadQueueSize, numRead = 1, numWrite = LoadPipelineWidth))
  vaddrModule.io := DontCare
  val allocated = RegInit(VecInit(List.fill(LoadQueueSize)(false.B))) // lq entry has been allocated
  val datavalid = RegInit(VecInit(List.fill(LoadQueueSize)(false.B))) // data is valid
  val writebacked = RegInit(VecInit(List.fill(LoadQueueSize)(false.B))) // inst has been writebacked to CDB
  val commited = Reg(Vec(LoadQueueSize, Bool())) // inst has been writebacked to CDB
  val miss = Reg(Vec(LoadQueueSize, Bool())) // load inst missed, waiting for miss queue to accept miss request
  // val listening = Reg(Vec(LoadQueueSize, Bool())) // waiting for refill result
  val pending = Reg(Vec(LoadQueueSize, Bool())) // mmio pending: inst is an mmio inst, it will not be executed until it reachs the end of roq

  val debug_mmio = Reg(Vec(LoadQueueSize, Bool())) // mmio: inst is an mmio inst

  val enqPtrExt = RegInit(VecInit((0 until RenameWidth).map(_.U.asTypeOf(new LqPtr))))
  val deqPtrExt = RegInit(0.U.asTypeOf(new LqPtr))
  val deqPtrExtNext = Wire(new LqPtr)
  val validCounter = RegInit(0.U(log2Ceil(LoadQueueSize + 1).W))
  val allowEnqueue = RegInit(true.B)

  val enqPtr = enqPtrExt(0).value
  val deqPtr = deqPtrExt.value
  val sameFlag = enqPtrExt(0).flag === deqPtrExt.flag
  val isEmpty = enqPtr === deqPtr && sameFlag
  val isFull = enqPtr === deqPtr && !sameFlag
  val allowIn = !isFull

  val loadCommit = (0 until CommitWidth).map(i => io.commits.valid(i) && !io.commits.isWalk && io.commits.info(i).commitType === CommitType.LOAD)
  val mcommitIdx = (0 until CommitWidth).map(i => io.commits.info(i).lqIdx.value)

  val deqMask = UIntToMask(deqPtr, LoadQueueSize)
  val enqMask = UIntToMask(enqPtr, LoadQueueSize)

  /**
    * Enqueue at dispatch
    *
    * Currently, LoadQueue only allows enqueue when #emptyEntries > RenameWidth(EnqWidth)
    */
  io.enq.canAccept := allowEnqueue

  for (i <- 0 until RenameWidth) {
    val offset = if (i == 0) 0.U else PopCount(io.enq.needAlloc.take(i))
    val lqIdx = enqPtrExt(offset)
    val index = lqIdx.value
    when (io.enq.req(i).valid && io.enq.canAccept && io.enq.sqCanAccept && !io.brqRedirect.valid) {
      uop(index) := io.enq.req(i).bits
      allocated(index) := true.B
      datavalid(index) := false.B
      writebacked(index) := false.B
      commited(index) := false.B
      miss(index) := false.B
      // listening(index) := false.B
      pending(index) := false.B
    }
    io.enq.resp(i) := lqIdx
  }
  XSDebug(p"(ready, valid): ${io.enq.canAccept}, ${Binary(Cat(io.enq.req.map(_.valid)))}\n")

  /**
    * Writeback load from load units
    *
    * Most load instructions writeback to regfile at the same time.
    * However,
    *   (1) For an mmio instruction with exceptions, it writes back to ROB immediately.
    *   (2) For an mmio instruction without exceptions, it does not write back.
    * The mmio instruction will be sent to lower level when it reaches ROB's head.
    * After uncache response, it will write back through arbiter with loadUnit.
    *   (3) For cache misses, it is marked miss and sent to dcache later.
    * After cache refills, it will write back through arbiter with loadUnit.
    */
  for (i <- 0 until LoadPipelineWidth) {
    dataModule.io.wb.wen(i) := false.B
    vaddrModule.io.wen(i) := false.B
    when(io.loadIn(i).fire()) {
      when(io.loadIn(i).bits.miss) {
        XSInfo(io.loadIn(i).valid, "load miss write to lq idx %d pc 0x%x vaddr %x paddr %x data %x mask %x forwardData %x forwardMask: %x mmio %x\n",
          io.loadIn(i).bits.uop.lqIdx.asUInt,
          io.loadIn(i).bits.uop.cf.pc,
          io.loadIn(i).bits.vaddr,
          io.loadIn(i).bits.paddr,
          io.loadIn(i).bits.data,
          io.loadIn(i).bits.mask,
          io.loadIn(i).bits.forwardData.asUInt,
          io.loadIn(i).bits.forwardMask.asUInt,
          io.loadIn(i).bits.mmio
        )
      }.otherwise {
        XSInfo(io.loadIn(i).valid, "load hit write to cbd lqidx %d pc 0x%x vaddr %x paddr %x data %x mask %x forwardData %x forwardMask: %x mmio %x\n",
        io.loadIn(i).bits.uop.lqIdx.asUInt,
        io.loadIn(i).bits.uop.cf.pc,
        io.loadIn(i).bits.vaddr,
        io.loadIn(i).bits.paddr,
        io.loadIn(i).bits.data,
        io.loadIn(i).bits.mask,
        io.loadIn(i).bits.forwardData.asUInt,
        io.loadIn(i).bits.forwardMask.asUInt,
        io.loadIn(i).bits.mmio
      )}
      val loadWbIndex = io.loadIn(i).bits.uop.lqIdx.value
      datavalid(loadWbIndex) := !io.loadIn(i).bits.miss && !io.loadIn(i).bits.mmio
      writebacked(loadWbIndex) := !io.loadIn(i).bits.miss && !io.loadIn(i).bits.mmio

      val loadWbData = Wire(new LQDataEntry)
      loadWbData.paddr := io.loadIn(i).bits.paddr
      loadWbData.mask := io.loadIn(i).bits.mask
      loadWbData.data := io.loadIn(i).bits.data // fwd data
      loadWbData.fwdMask := io.loadIn(i).bits.forwardMask
      dataModule.io.wbWrite(i, loadWbIndex, loadWbData)
      dataModule.io.wb.wen(i) := true.B

      vaddrModule.io.waddr(i) := loadWbIndex
      vaddrModule.io.wdata(i) := io.loadIn(i).bits.vaddr
      vaddrModule.io.wen(i) := true.B

      debug_mmio(loadWbIndex) := io.loadIn(i).bits.mmio

      val dcacheMissed = io.loadIn(i).bits.miss && !io.loadIn(i).bits.mmio
      miss(loadWbIndex) := dcacheMissed
      pending(loadWbIndex) := io.loadIn(i).bits.mmio
      uop(loadWbIndex).debugInfo.issueTime := io.loadIn(i).bits.uop.debugInfo.issueTime
    }
  }

  when(io.dcache.valid) {
    XSDebug("miss resp: paddr:0x%x data %x\n", io.dcache.bits.addr, io.dcache.bits.data)
  }

  // Refill 64 bit in a cycle
  // Refill data comes back from io.dcache.resp
  dataModule.io.refill.valid := io.dcache.valid
  dataModule.io.refill.paddr := io.dcache.bits.addr
  dataModule.io.refill.data := io.dcache.bits.data

  (0 until LoadQueueSize).map(i => {
    dataModule.io.refill.refillMask(i) := allocated(i) && miss(i)
    when(dataModule.io.refill.valid && dataModule.io.refill.refillMask(i) && dataModule.io.refill.matchMask(i)) {
      datavalid(i) := true.B
      miss(i) := false.B
    }
  })

  // Writeback up to 2 missed load insts to CDB
  //
  // Pick 2 missed load (data refilled), write them back to cdb
  // 2 refilled load will be selected from even/odd entry, separately

  // Stage 0
  // Generate writeback indexes

  def getEvenBits(input: UInt): UInt = {
    require(input.getWidth == LoadQueueSize)
    VecInit((0 until LoadQueueSize/2).map(i => {input(2*i)})).asUInt
  }
  def getOddBits(input: UInt): UInt = {
    require(input.getWidth == LoadQueueSize)
    VecInit((0 until LoadQueueSize/2).map(i => {input(2*i+1)})).asUInt
  }

  val loadWbSel = Wire(Vec(LoadPipelineWidth, UInt(log2Up(LoadQueueSize).W))) // index selected last cycle
  val loadWbSelV = Wire(Vec(LoadPipelineWidth, Bool())) // index selected in last cycle is valid

  val loadWbSelVec = VecInit((0 until LoadQueueSize).map(i => {
    allocated(i) && !writebacked(i) && datavalid(i)
  })).asUInt() // use uint instead vec to reduce verilog lines
  val evenDeqMask = getEvenBits(deqMask)
  val oddDeqMask = getOddBits(deqMask)
  // generate lastCycleSelect mask 
  val evenSelectMask = Mux(io.ldout(0).fire(), getEvenBits(UIntToOH(loadWbSel(0))), 0.U)
  val oddSelectMask = Mux(io.ldout(1).fire(), getOddBits(UIntToOH(loadWbSel(1))), 0.U)
  // generate real select vec
  val loadEvenSelVec = getEvenBits(loadWbSelVec) & ~evenSelectMask
  val loadOddSelVec = getOddBits(loadWbSelVec) & ~oddSelectMask

  def toVec(a: UInt): Vec[Bool] = {
    VecInit(a.asBools)
  }

  val loadWbSelGen = Wire(Vec(LoadPipelineWidth, UInt(log2Up(LoadQueueSize).W)))
  val loadWbSelVGen = Wire(Vec(LoadPipelineWidth, Bool()))
  loadWbSelGen(0) := Cat(getFirstOne(toVec(loadEvenSelVec), evenDeqMask), 0.U(1.W))
  loadWbSelVGen(0):= loadEvenSelVec.asUInt.orR
  loadWbSelGen(1) := Cat(getFirstOne(toVec(loadOddSelVec), oddDeqMask), 1.U(1.W))
  loadWbSelVGen(1) := loadOddSelVec.asUInt.orR
  
  (0 until LoadPipelineWidth).map(i => {
    loadWbSel(i) := RegNext(loadWbSelGen(i))
    loadWbSelV(i) := RegNext(loadWbSelVGen(i), init = false.B)
    when(io.ldout(i).fire()){
      // Mark them as writebacked, so they will not be selected in the next cycle
      writebacked(loadWbSel(i)) := true.B
    }
  })

  // Stage 1
  // Use indexes generated in cycle 0 to read data
  // writeback data to cdb
  (0 until LoadPipelineWidth).map(i => {
    // data select
    dataModule.io.wb.raddr(i) := loadWbSelGen(i)
    val rdata = dataModule.io.wb.rdata(i).data
    val seluop = uop(loadWbSel(i))
    val func = seluop.ctrl.fuOpType
    val raddr = dataModule.io.wb.rdata(i).paddr
    val rdataSel = LookupTree(raddr(2, 0), List(
      "b000".U -> rdata(63, 0),
      "b001".U -> rdata(63, 8),
      "b010".U -> rdata(63, 16),
      "b011".U -> rdata(63, 24),
      "b100".U -> rdata(63, 32),
      "b101".U -> rdata(63, 40),
      "b110".U -> rdata(63, 48),
      "b111".U -> rdata(63, 56)
    ))
    val rdataPartialLoad = rdataHelper(seluop, rdataSel)

    // writeback missed int/fp load
    //
    // Int load writeback will finish (if not blocked) in one cycle
    io.ldout(i).bits.uop := seluop
    io.ldout(i).bits.uop.lqIdx := loadWbSel(i).asTypeOf(new LqPtr)
    io.ldout(i).bits.data := rdataPartialLoad
    io.ldout(i).bits.redirectValid := false.B
    io.ldout(i).bits.redirect := DontCare
    io.ldout(i).bits.debug.isMMIO := debug_mmio(loadWbSel(i))
    io.ldout(i).bits.debug.isPerfCnt := false.B
    io.ldout(i).bits.fflags := DontCare
    io.ldout(i).valid := loadWbSelV(i)

    when(io.ldout(i).fire()) {
      XSInfo("int load miss write to cbd roqidx %d lqidx %d pc 0x%x mmio %x\n",
        io.ldout(i).bits.uop.roqIdx.asUInt,
        io.ldout(i).bits.uop.lqIdx.asUInt,
        io.ldout(i).bits.uop.cf.pc,
        debug_mmio(loadWbSel(i))
      )
    }

  })

  /**
    * Load commits
    *
    * When load commited, mark it as !allocated and move deqPtrExt forward.
    */
  (0 until CommitWidth).map(i => {
    when(loadCommit(i)) {
      allocated(mcommitIdx(i)) := false.B
      XSDebug("load commit %d: idx %d %x\n", i.U, mcommitIdx(i), uop(mcommitIdx(i)).cf.pc)
    }
  })

  def getFirstOne(mask: Vec[Bool], startMask: UInt) = {
    val length = mask.length
    val highBits = (0 until length).map(i => mask(i) & ~startMask(i))
    val highBitsUint = Cat(highBits.reverse)
    PriorityEncoder(Mux(highBitsUint.orR(), highBitsUint, mask.asUInt))
  }

  def getOldestInTwo(valid: Seq[Bool], uop: Seq[MicroOp]) = {
    assert(valid.length == uop.length)
    assert(valid.length == 2)
    Mux(valid(0) && valid(1),
      Mux(isAfter(uop(0).roqIdx, uop(1).roqIdx), uop(1), uop(0)),
      Mux(valid(0) && !valid(1), uop(0), uop(1)))
  }

  def getAfterMask(valid: Seq[Bool], uop: Seq[MicroOp]) = {
    assert(valid.length == uop.length)
    val length = valid.length
    (0 until length).map(i => {
      (0 until length).map(j => {
        Mux(valid(i) && valid(j),
          isAfter(uop(i).roqIdx, uop(j).roqIdx),
          Mux(!valid(i), true.B, false.B))
      })
    })
  }

  /**
    * Memory violation detection
    *
    * When store writes back, it searches LoadQueue for younger load instructions
    * with the same load physical address. They loaded wrong data and need re-execution.
    *
    * Cycle 0: Store Writeback
    *   Generate match vector for store address with rangeMask(stPtr, enqPtr).
    *   Besides, load instructions in LoadUnit_S1 and S2 are also checked.
    * Cycle 1: Redirect Generation
    *   There're three possible types of violations. Choose the oldest load.
    *   Prepare redirect request according to the detected violation.
    * Cycle 2: Redirect Fire
    *   Fire redirect request (if valid)
    */
  io.load_s1 := DontCare
  def detectRollback(i: Int) = {
    val startIndex = io.storeIn(i).bits.uop.lqIdx.value
    val lqIdxMask = UIntToMask(startIndex, LoadQueueSize)
    val xorMask = lqIdxMask ^ enqMask
    val sameFlag = io.storeIn(i).bits.uop.lqIdx.flag === enqPtrExt(0).flag
    val toEnqPtrMask = Mux(sameFlag, xorMask, ~xorMask)

    // check if load already in lq needs to be rolledback
    dataModule.io.violation(i).paddr := io.storeIn(i).bits.paddr
    dataModule.io.violation(i).mask := io.storeIn(i).bits.mask
    val addrMaskMatch = RegNext(dataModule.io.violation(i).violationMask)
    val entryNeedCheck = RegNext(VecInit((0 until LoadQueueSize).map(j => {
      allocated(j) && toEnqPtrMask(j) && (datavalid(j) || miss(j))
    })))
    val lqViolationVec = VecInit((0 until LoadQueueSize).map(j => {
      addrMaskMatch(j) && entryNeedCheck(j)
    }))
    val lqViolation = lqViolationVec.asUInt().orR()
    val lqViolationIndex = getFirstOne(lqViolationVec, RegNext(lqIdxMask))
    val lqViolationUop = uop(lqViolationIndex)
    // lqViolationUop.lqIdx.flag := deqMask(lqViolationIndex) ^ deqPtrExt.flag
    // lqViolationUop.lqIdx.value := lqViolationIndex
    XSDebug(lqViolation, p"${Binary(Cat(lqViolationVec))}, $startIndex, $lqViolationIndex\n")

    // when l/s writeback to roq together, check if rollback is needed
    val wbViolationVec = RegNext(VecInit((0 until LoadPipelineWidth).map(j => {
      io.loadIn(j).valid &&
        isAfter(io.loadIn(j).bits.uop.roqIdx, io.storeIn(i).bits.uop.roqIdx) &&
        io.storeIn(i).bits.paddr(PAddrBits - 1, 3) === io.loadIn(j).bits.paddr(PAddrBits - 1, 3) &&
        (io.storeIn(i).bits.mask & io.loadIn(j).bits.mask).orR
    })))
    val wbViolation = wbViolationVec.asUInt().orR()
    val wbViolationUop = getOldestInTwo(wbViolationVec, RegNext(VecInit(io.loadIn.map(_.bits.uop))))
    XSDebug(wbViolation, p"${Binary(Cat(wbViolationVec))}, $wbViolationUop\n")

    // check if rollback is needed for load in l1
    val l1ViolationVec = RegNext(VecInit((0 until LoadPipelineWidth).map(j => {
      io.load_s1(j).valid && // L1 valid
        isAfter(io.load_s1(j).uop.roqIdx, io.storeIn(i).bits.uop.roqIdx) &&
        io.storeIn(i).bits.paddr(PAddrBits - 1, 3) === io.load_s1(j).paddr(PAddrBits - 1, 3) &&
        (io.storeIn(i).bits.mask & io.load_s1(j).mask).orR
    })))
    val l1Violation = l1ViolationVec.asUInt().orR()
    val l1ViolationUop = getOldestInTwo(l1ViolationVec, RegNext(VecInit(io.load_s1.map(_.uop))))
    XSDebug(l1Violation, p"${Binary(Cat(l1ViolationVec))}, $l1ViolationUop\n")

    val rollbackValidVec = Seq(lqViolation, wbViolation, l1Violation)
    val rollbackUopVec = Seq(lqViolationUop, wbViolationUop, l1ViolationUop)

    val mask = getAfterMask(rollbackValidVec, rollbackUopVec)
    val oneAfterZero = mask(1)(0)
    val rollbackUop = Mux(oneAfterZero && mask(2)(0),
      rollbackUopVec(0),
      Mux(!oneAfterZero && mask(2)(1), rollbackUopVec(1), rollbackUopVec(2)))

    XSDebug(
      l1Violation,
      "need rollback (l4 load) pc %x roqidx %d target %x\n",
      io.storeIn(i).bits.uop.cf.pc, io.storeIn(i).bits.uop.roqIdx.asUInt, l1ViolationUop.roqIdx.asUInt
    )
    XSDebug(
      lqViolation,
      "need rollback (ld wb before store) pc %x roqidx %d target %x\n",
      io.storeIn(i).bits.uop.cf.pc, io.storeIn(i).bits.uop.roqIdx.asUInt, lqViolationUop.roqIdx.asUInt
    )
    XSDebug(
      wbViolation,
      "need rollback (ld/st wb together) pc %x roqidx %d target %x\n",
      io.storeIn(i).bits.uop.cf.pc, io.storeIn(i).bits.uop.roqIdx.asUInt, wbViolationUop.roqIdx.asUInt
    )

    (RegNext(io.storeIn(i).valid) && Cat(rollbackValidVec).orR, rollbackUop)
  }

  // rollback check
  val rollback = Wire(Vec(StorePipelineWidth, Valid(new MicroOp)))
  for (i <- 0 until StorePipelineWidth) {
    val detectedRollback = detectRollback(i)
    rollback(i).valid := detectedRollback._1
    rollback(i).bits := detectedRollback._2
  }

  def rollbackSel(a: Valid[MicroOp], b: Valid[MicroOp]): ValidIO[MicroOp] = {
    Mux(
      a.valid,
      Mux(
        b.valid,
        Mux(isAfter(a.bits.roqIdx, b.bits.roqIdx), b, a), // a,b both valid, sel oldest
        a // sel a
      ),
      b // sel b
    )
  }

  val rollbackSelected = ParallelOperation(rollback, rollbackSel)
  val lastCycleRedirect = RegNext(io.brqRedirect)

  // S2: select rollback and generate rollback request 
  // Note that we use roqIdx - 1.U to flush the load instruction itself.
  // Thus, here if last cycle's roqIdx equals to this cycle's roqIdx, it still triggers the redirect.
  val rollbackGen = Wire(Valid(new Redirect))
  val rollbackReg = Reg(Valid(new Redirect))
  rollbackGen.valid := rollbackSelected.valid &&
    (!lastCycleRedirect.valid || !isAfter(rollbackSelected.bits.roqIdx, lastCycleRedirect.bits.roqIdx)) &&
    !(lastCycleRedirect.valid && lastCycleRedirect.bits.isUnconditional())

<<<<<<< HEAD
  io.rollback.bits.roqIdx := rollbackSelected.bits.roqIdx
  io.rollback.bits.ftqIdx := rollbackSelected.bits.cf.ftqPtr
  io.rollback.bits.ftqOffset := rollbackSelected.bits.cf.ftqOffset
  io.rollback.bits.level := RedirectLevel.flush
  io.rollback.bits.interrupt := DontCare
  io.rollback.bits.cfiUpdate := DontCare
  io.rollback.bits.cfiUpdate.target := rollbackSelected.bits.cf.pc
=======
  rollbackGen.bits.roqIdx := rollbackSelected.bits.roqIdx
  rollbackGen.bits.level := RedirectLevel.flush
  rollbackGen.bits.interrupt := DontCare
  rollbackGen.bits.pc := DontCare
  rollbackGen.bits.target := rollbackSelected.bits.cf.pc
  rollbackGen.bits.brTag := rollbackSelected.bits.brTag

  rollbackReg := rollbackGen

  // S3: fire rollback request
  io.rollback := rollbackReg
  io.rollback.valid := rollbackReg.valid && 
    (!lastCycleRedirect.valid || !isAfter(rollbackReg.bits.roqIdx, lastCycleRedirect.bits.roqIdx)) &&
    !(lastCycleRedirect.valid && lastCycleRedirect.bits.isUnconditional())
>>>>>>> 12166308

  when(io.rollback.valid) {
    // XSDebug("Mem rollback: pc %x roqidx %d\n", io.rollback.bits.cfi, io.rollback.bits.roqIdx.asUInt)
  }

  /**
    * Memory mapped IO / other uncached operations
    *
    */
  io.uncache.req.valid := pending(deqPtr) && allocated(deqPtr) &&
    io.commits.info(0).commitType === CommitType.LOAD &&
    io.roqDeqPtr === uop(deqPtr).roqIdx &&
    !io.commits.isWalk

  dataModule.io.uncache.raddr := deqPtrExtNext.value

  io.uncache.req.bits.cmd  := MemoryOpConstants.M_XRD
  io.uncache.req.bits.addr := dataModule.io.uncache.rdata.paddr
  io.uncache.req.bits.data := dataModule.io.uncache.rdata.data
  io.uncache.req.bits.mask := dataModule.io.uncache.rdata.mask

  io.uncache.req.bits.meta.id       := DontCare
  io.uncache.req.bits.meta.vaddr    := DontCare
  io.uncache.req.bits.meta.paddr    := dataModule.io.uncache.rdata.paddr
  io.uncache.req.bits.meta.uop      := uop(deqPtr)
  io.uncache.req.bits.meta.mmio     := true.B
  io.uncache.req.bits.meta.tlb_miss := false.B
  io.uncache.req.bits.meta.mask     := dataModule.io.uncache.rdata.mask
  io.uncache.req.bits.meta.replay   := false.B

  io.uncache.resp.ready := true.B

  when (io.uncache.req.fire()) {
    pending(deqPtr) := false.B

    XSDebug("uncache req: pc %x addr %x data %x op %x mask %x\n",
      uop(deqPtr).cf.pc,
      io.uncache.req.bits.addr,
      io.uncache.req.bits.data,
      io.uncache.req.bits.cmd,
      io.uncache.req.bits.mask
    )
  }

  dataModule.io.uncache.wen := false.B
  when(io.uncache.resp.fire()){
    datavalid(deqPtr) := true.B
    dataModule.io.uncacheWrite(deqPtr, io.uncache.resp.bits.data(XLEN-1, 0))
    dataModule.io.uncache.wen := true.B

    XSDebug("uncache resp: data %x\n", io.dcache.bits.data)
  }

  // Read vaddr for mem exception
  vaddrModule.io.raddr(0) := io.exceptionAddr.lsIdx.lqIdx.value
  io.exceptionAddr.vaddr := vaddrModule.io.rdata(0)

  // misprediction recovery / exception redirect
  // invalidate lq term using robIdx
  val needCancel = Wire(Vec(LoadQueueSize, Bool()))
  for (i <- 0 until LoadQueueSize) {
    needCancel(i) := uop(i).roqIdx.needFlush(io.brqRedirect) && allocated(i) && !commited(i)
    when (needCancel(i)) {
        allocated(i) := false.B
    }
  }

  /**
    * update pointers
    */
  val lastCycleCancelCount = PopCount(RegNext(needCancel))
  // when io.brqRedirect.valid, we don't allow eneuque even though it may fire.
  val enqNumber = Mux(io.enq.canAccept && io.enq.sqCanAccept && !io.brqRedirect.valid, PopCount(io.enq.req.map(_.valid)), 0.U)
  when (lastCycleRedirect.valid) {
    // we recover the pointers in the next cycle after redirect
    enqPtrExt := VecInit(enqPtrExt.map(_ - lastCycleCancelCount))
  }.otherwise {
    enqPtrExt := VecInit(enqPtrExt.map(_ + enqNumber))
  }

  val commitCount = PopCount(loadCommit)
  deqPtrExtNext := deqPtrExt + commitCount
  deqPtrExt := deqPtrExtNext

  val lastLastCycleRedirect = RegNext(lastCycleRedirect.valid)
  val trueValidCounter = distanceBetween(enqPtrExt(0), deqPtrExt)
  validCounter := Mux(lastLastCycleRedirect,
    trueValidCounter,
    validCounter + enqNumber - commitCount
  )

  allowEnqueue := Mux(io.brqRedirect.valid,
    false.B,
    Mux(lastLastCycleRedirect,
      trueValidCounter <= (LoadQueueSize - RenameWidth).U,
      validCounter + enqNumber <= (LoadQueueSize - RenameWidth).U
    )
  )

  // debug info
  XSDebug("enqPtrExt %d:%d deqPtrExt %d:%d\n", enqPtrExt(0).flag, enqPtr, deqPtrExt.flag, deqPtr)

  def PrintFlag(flag: Bool, name: String): Unit = {
    when(flag) {
      XSDebug(false, true.B, name)
    }.otherwise {
      XSDebug(false, true.B, " ")
    }
  }

  for (i <- 0 until LoadQueueSize) {
    if (i % 4 == 0) XSDebug("")
    XSDebug(false, true.B, "%x [%x] ", uop(i).cf.pc, dataModule.io.debug(i).paddr)
    PrintFlag(allocated(i), "a")
    PrintFlag(allocated(i) && datavalid(i), "v")
    PrintFlag(allocated(i) && writebacked(i), "w")
    PrintFlag(allocated(i) && commited(i), "c")
    PrintFlag(allocated(i) && miss(i), "m")
    // PrintFlag(allocated(i) && listening(i), "l")
    PrintFlag(allocated(i) && pending(i), "p")
    XSDebug(false, true.B, " ")
    if (i % 4 == 3 || i == LoadQueueSize - 1) XSDebug(false, true.B, "\n")
  }

}<|MERGE_RESOLUTION|>--- conflicted
+++ resolved
@@ -478,21 +478,13 @@
     (!lastCycleRedirect.valid || !isAfter(rollbackSelected.bits.roqIdx, lastCycleRedirect.bits.roqIdx)) &&
     !(lastCycleRedirect.valid && lastCycleRedirect.bits.isUnconditional())
 
-<<<<<<< HEAD
-  io.rollback.bits.roqIdx := rollbackSelected.bits.roqIdx
-  io.rollback.bits.ftqIdx := rollbackSelected.bits.cf.ftqPtr
-  io.rollback.bits.ftqOffset := rollbackSelected.bits.cf.ftqOffset
-  io.rollback.bits.level := RedirectLevel.flush
-  io.rollback.bits.interrupt := DontCare
-  io.rollback.bits.cfiUpdate := DontCare
-  io.rollback.bits.cfiUpdate.target := rollbackSelected.bits.cf.pc
-=======
   rollbackGen.bits.roqIdx := rollbackSelected.bits.roqIdx
+  rollbackGen.bits.ftqIdx := rollbackSelected.bits.cf.ftqPtr
+  rollbackGen.bits.ftqOffset := rollbackSelected.bits.cf.ftqOffset
   rollbackGen.bits.level := RedirectLevel.flush
   rollbackGen.bits.interrupt := DontCare
-  rollbackGen.bits.pc := DontCare
-  rollbackGen.bits.target := rollbackSelected.bits.cf.pc
-  rollbackGen.bits.brTag := rollbackSelected.bits.brTag
+  rollbackGen.bits.cfiUpdate := DontCare
+  rollbackGen.bits.cfiUpdate.target := rollbackSelected.bits.cf.pc
 
   rollbackReg := rollbackGen
 
@@ -501,7 +493,6 @@
   io.rollback.valid := rollbackReg.valid && 
     (!lastCycleRedirect.valid || !isAfter(rollbackReg.bits.roqIdx, lastCycleRedirect.bits.roqIdx)) &&
     !(lastCycleRedirect.valid && lastCycleRedirect.bits.isUnconditional())
->>>>>>> 12166308
 
   when(io.rollback.valid) {
     // XSDebug("Mem rollback: pc %x roqidx %d\n", io.rollback.bits.cfi, io.rollback.bits.roqIdx.asUInt)
