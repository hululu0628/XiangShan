--- conflicted
+++ resolved
@@ -59,12 +59,6 @@
   val isEmpty = enqPtr === deqPtr && sameFlag
   val isFull = enqPtr === deqPtr && !sameFlag
   val allowIn = !isFull
-<<<<<<< HEAD
-
-  val storeCommit = (0 until CommitWidth).map(i => io.commits.valid(i) && !io.commits.isWalk && io.commits.uop(i).ctrl.commitType === CommitType.STORE)
-  val mcommitIdx = (0 until CommitWidth).map(i => io.commits.uop(i).sqIdx.value)
-=======
->>>>>>> a733b931
 
   val storeCommit = (0 until CommitWidth).map(i => io.commits.valid(i) && !io.commits.isWalk && io.commits.uop(i).ctrl.commitType === CommitType.STORE)
   val mcommitIdx = (0 until CommitWidth).map(i => io.commits.uop(i).sqIdx.value)
@@ -234,11 +228,7 @@
     // i.e. forward1 is the target entries with the same flag bits and forward2 otherwise
 
     val differentFlag = deqPtrExt.flag =/= io.forward(i).sqIdx.flag
-<<<<<<< HEAD
-    val forwardMask = ((1.U((StoreQueueSize + 1).W)) << io.forward(i).sqIdx.value).asUInt - 1.U
-=======
     val forwardMask = UIntToMask(io.forward(i).sqIdx.value, StoreQueueSize)
->>>>>>> a733b931
     val storeWritebackedVec = WireInit(VecInit(Seq.fill(StoreQueueSize)(false.B)))
     for (j <- 0 until StoreQueueSize) {
       storeWritebackedVec(j) := datavalid(j) && allocated(j) // all datavalid terms need to be checked
