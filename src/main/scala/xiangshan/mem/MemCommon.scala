/***************************************************************************************
* Copyright (c) 2020-2021 Institute of Computing Technology, Chinese Academy of Sciences
* Copyright (c) 2020-2021 Peng Cheng Laboratory
*
* XiangShan is licensed under Mulan PSL v2.
* You can use this software according to the terms and conditions of the Mulan PSL v2.
* You may obtain a copy of Mulan PSL v2 at:
*          http://license.coscl.org.cn/MulanPSL2
*
* THIS SOFTWARE IS PROVIDED ON AN "AS IS" BASIS, WITHOUT WARRANTIES OF ANY KIND,
* EITHER EXPRESS OR IMPLIED, INCLUDING BUT NOT LIMITED TO NON-INFRINGEMENT,
* MERCHANTABILITY OR FIT FOR A PARTICULAR PURPOSE.
*
* See the Mulan PSL v2 for more details.
***************************************************************************************/

package xiangshan.mem


import org.chipsalliance.cde.config.Parameters
import chisel3._
import chisel3.util._
import utility._
import utils._
import xiangshan._
import xiangshan.backend.Bundles.{DynInst, MemExuInput}
import xiangshan.backend.rob.RobPtr
import xiangshan.cache._
import xiangshan.backend.fu.FenceToSbuffer
import xiangshan.cache.wpu.ReplayCarry
import xiangshan.mem.prefetch.PrefetchReqBundle

object genWmask {
  def apply(addr: UInt, sizeEncode: UInt): UInt = {
    (LookupTree(sizeEncode, List(
      "b00".U -> 0x1.U, //0001 << addr(2:0)
      "b01".U -> 0x3.U, //0011
      "b10".U -> 0xf.U, //1111
      "b11".U -> 0xff.U //11111111
    )) << addr(2, 0)).asUInt
  }
}

object genVWmask {
  def apply(addr: UInt, sizeEncode: UInt): UInt = {
    (LookupTree(sizeEncode, List(
      "b00".U -> 0x1.U, //0001 << addr(2:0)
      "b01".U -> 0x3.U, //0011
      "b10".U -> 0xf.U, //1111
      "b11".U -> 0xff.U //11111111
    )) << addr(3, 0)).asUInt
  }
}

object genWdata {
  def apply(data: UInt, sizeEncode: UInt): UInt = {
    LookupTree(sizeEncode, List(
      "b00".U -> Fill(16, data(7, 0)),
      "b01".U -> Fill(8, data(15, 0)),
      "b10".U -> Fill(4, data(31, 0)),
      "b11".U -> Fill(2, data(63,0))
    ))
  }
}

object shiftDataToLow {
  def apply(addr: UInt,data : UInt): UInt = {
    Mux(addr(3), (data >> 64).asUInt,data)
  }
}
object shiftMaskToLow {
  def apply(addr: UInt,mask: UInt): UInt = {
    Mux(addr(3),(mask >> 8).asUInt,mask)
  }
}

class LsPipelineBundle(implicit p: Parameters) extends XSBundle
  with HasDCacheParameters
  with HasVLSUParameters {
  val uop = new DynInst
  val vaddr = UInt(VAddrBits.W)
  val paddr = UInt(PAddrBits.W)
  // val func = UInt(6.W)
  val mask = UInt((VLEN/8).W)
  val data = UInt((VLEN+1).W)
  val wlineflag = Bool() // store write the whole cache line

  val miss = Bool()
  val tlbMiss = Bool()
  val ptwBack = Bool()
  val mmio = Bool()
  val atomic = Bool()
  val rsIdx = UInt(log2Up(MemIQSizeMax).W)

  val forwardMask = Vec(VLEN/8, Bool())
  val forwardData = Vec(VLEN/8, UInt(8.W))

  // prefetch
  val isPrefetch = Bool()
  val isHWPrefetch = Bool()
  def isSWPrefetch = isPrefetch && !isHWPrefetch

  // vector
  val isvec = Bool()
  val isLastElem = Bool()
  val is128bit = Bool()
  val uop_unit_stride_fof = Bool()
  // val rob_idx_valid = Vec(2,Bool())
  // val inner_idx = Vec(2,UInt(3.W))
  // val rob_idx = Vec(2,new RobPtr)
  val reg_offset = UInt(vOffsetBits.W)
  // val offset = Vec(2,UInt(4.W))
  val vecActive = Bool() // 1: vector active element or scala mem operation, 0: vector not active element
  val is_first_ele = Bool()
  val flowPtr = new VlflowPtr() // VLFlowQueue ptr
  val sflowPtr = new VsFlowPtr() // VSFlowQueue ptr

  // For debug usage
  val isFirstIssue = Bool()
  val hasROBEntry = Bool()

  // For load replay
  val isLoadReplay = Bool()
  val isFastPath = Bool()
  val isFastReplay = Bool()
  val replayCarry = new ReplayCarry(nWays)

  // For dcache miss load
  val mshrid = UInt(log2Up(cfg.nMissEntries).W)
  val handledByMSHR = Bool()
  val replacementUpdated = Bool()
  val missDbUpdated = Bool()

  val forward_tlDchannel = Bool()
  val dcacheRequireReplay = Bool()
  val delayedLoadError = Bool()
  val lateKill = Bool()
  val feedbacked = Bool()
  val ldCancel = ValidUndirectioned(UInt(log2Ceil(LoadPipelineWidth).W))
  // loadQueueReplay index.
  val schedIndex = UInt(log2Up(LoadQueueReplaySize).W)
}

class LdPrefetchTrainBundle(implicit p: Parameters) extends LsPipelineBundle {
  val meta_prefetch = UInt(L1PfSourceBits.W)
  val meta_access = Bool()

<<<<<<< HEAD
  def fromLsPipelineBundle(input: LsPipelineBundle, latch: Boolean = false) = {
    if (latch) vaddr := RegNext(input.vaddr) else vaddr := input.vaddr
    if (latch) paddr := RegNext(input.paddr) else paddr := input.paddr
    if (latch) mask := RegNext(input.mask) else mask := input.mask
    if (latch) data := RegNext(input.data) else data := input.data
    if (latch) uop := RegNext(input.uop) else uop := input.uop
    if (latch) wlineflag := RegNext(input.wlineflag) else wlineflag := input.wlineflag
    if (latch) miss := RegNext(input.miss) else miss := input.miss
    if (latch) tlbMiss := RegNext(input.tlbMiss) else tlbMiss := input.tlbMiss
    if (latch) ptwBack := RegNext(input.ptwBack) else ptwBack := input.ptwBack
    if (latch) mmio := RegNext(input.mmio) else mmio := input.mmio
    if (latch) rsIdx := RegNext(input.rsIdx) else rsIdx := input.rsIdx
    if (latch) forwardMask := RegNext(input.forwardMask) else forwardMask := input.forwardMask
    if (latch) forwardData := RegNext(input.forwardData) else forwardData := input.forwardData
    if (latch) isPrefetch := RegNext(input.isPrefetch) else isPrefetch := input.isPrefetch
    if (latch) isHWPrefetch := RegNext(input.isHWPrefetch) else isHWPrefetch := input.isHWPrefetch
    if (latch) isFirstIssue := RegNext(input.isFirstIssue) else isFirstIssue := input.isFirstIssue
    if (latch) hasROBEntry := RegNext(input.hasROBEntry) else hasROBEntry := input.hasROBEntry
    if (latch) dcacheRequireReplay := RegNext(input.dcacheRequireReplay) else dcacheRequireReplay := input.dcacheRequireReplay
    if (latch) schedIndex := RegNext(input.schedIndex) else schedIndex := input.schedIndex
    if (latch) isvec               := RegNext(input.isvec)               else isvec               := input.isvec
    if (latch) isLastElem          := RegNext(input.isLastElem)          else isLastElem          := input.isLastElem
    if (latch) is128bit            := RegNext(input.is128bit)            else is128bit            := input.is128bit
    if (latch) vecActive                 := RegNext(input.vecActive)                 else vecActive                 := input.vecActive
    if (latch) is_first_ele        := RegNext(input.is_first_ele)        else is_first_ele        := input.is_first_ele
    if (latch) uop_unit_stride_fof := RegNext(input.uop_unit_stride_fof) else uop_unit_stride_fof := input.uop_unit_stride_fof
    if (latch) reg_offset          := RegNext(input.reg_offset)          else reg_offset          := input.reg_offset
    if (latch) flowPtr             := RegNext(input.flowPtr)             else flowPtr             := input.flowPtr
    if (latch) sflowPtr            := RegNext(input.sflowPtr)            else sflowPtr            := input.sflowPtr
=======
  def fromLsPipelineBundle(input: LsPipelineBundle, latch: Boolean = false, enable: Bool) = {
    if (latch) vaddr := RegEnable(input.vaddr, enable) else vaddr := input.vaddr
    if (latch) paddr := RegEnable(input.paddr, enable) else paddr := input.paddr
    if (latch) mask := RegEnable(input.mask, enable) else mask := input.mask
    if (latch) data := RegEnable(input.data, enable) else data := input.data
    if (latch) uop := RegEnable(input.uop, enable) else uop := input.uop
    if (latch) wlineflag := RegEnable(input.wlineflag, enable) else wlineflag := input.wlineflag
    if (latch) miss := RegEnable(input.miss, enable) else miss := input.miss
    if (latch) tlbMiss := RegEnable(input.tlbMiss, enable) else tlbMiss := input.tlbMiss
    if (latch) ptwBack := RegEnable(input.ptwBack, enable) else ptwBack := input.ptwBack
    if (latch) mmio := RegEnable(input.mmio, enable) else mmio := input.mmio
    if (latch) rsIdx := RegEnable(input.rsIdx, enable) else rsIdx := input.rsIdx
    if (latch) forwardMask := RegEnable(input.forwardMask, enable) else forwardMask := input.forwardMask
    if (latch) forwardData := RegEnable(input.forwardData, enable) else forwardData := input.forwardData
    if (latch) isPrefetch := RegEnable(input.isPrefetch, enable) else isPrefetch := input.isPrefetch
    if (latch) isHWPrefetch := RegEnable(input.isHWPrefetch, enable) else isHWPrefetch := input.isHWPrefetch
    if (latch) isFirstIssue := RegEnable(input.isFirstIssue, enable) else isFirstIssue := input.isFirstIssue
    if (latch) hasROBEntry := RegEnable(input.hasROBEntry, enable) else hasROBEntry := input.hasROBEntry
    if (latch) dcacheRequireReplay := RegEnable(input.dcacheRequireReplay, enable) else dcacheRequireReplay := input.dcacheRequireReplay
    if (latch) schedIndex := RegEnable(input.schedIndex, enable) else schedIndex := input.schedIndex
>>>>>>> 1d66183d

    meta_prefetch := DontCare
    meta_access := DontCare
    forward_tlDchannel := DontCare
    mshrid := DontCare
    replayCarry := DontCare
    atomic := DontCare
    isLoadReplay := DontCare
    isFastPath := DontCare
    isFastReplay := DontCare
    handledByMSHR := DontCare
    replacementUpdated := DontCare
    missDbUpdated := DontCare
    delayedLoadError := DontCare
    lateKill := DontCare
    feedbacked := DontCare
    ldCancel := DontCare
  }

  def asPrefetchReqBundle(): PrefetchReqBundle = {
    val res = Wire(new PrefetchReqBundle)
    res.vaddr := this.vaddr
    res.paddr := this.paddr
    res.pc    := this.uop.pc

    res
  }
}

class StPrefetchTrainBundle(implicit p: Parameters) extends LdPrefetchTrainBundle {}

class LqWriteBundle(implicit p: Parameters) extends LsPipelineBundle {
  // load inst replay informations
  val rep_info = new LoadToLsqReplayIO
  // queue entry data, except flag bits, will be updated if writeQueue is true,
  // valid bit in LqWriteBundle will be ignored
  val data_wen_dup = Vec(6, Bool()) // dirty reg dup


  def fromLsPipelineBundle(input: LsPipelineBundle, latch: Boolean = false) = {
    if(latch) vaddr := RegNext(input.vaddr) else vaddr := input.vaddr
    if(latch) paddr := RegNext(input.paddr) else paddr := input.paddr
    if(latch) mask := RegNext(input.mask) else mask := input.mask
    if(latch) data := RegNext(input.data) else data := input.data
    if(latch) uop := RegNext(input.uop) else uop := input.uop
    if(latch) wlineflag := RegNext(input.wlineflag) else wlineflag := input.wlineflag
    if(latch) miss := RegNext(input.miss) else miss := input.miss
    if(latch) tlbMiss := RegNext(input.tlbMiss) else tlbMiss := input.tlbMiss
    if(latch) ptwBack := RegNext(input.ptwBack) else ptwBack := input.ptwBack
    if(latch) mmio := RegNext(input.mmio) else mmio := input.mmio
    if(latch) atomic := RegNext(input.atomic) else atomic := input.atomic
    if(latch) rsIdx := RegNext(input.rsIdx) else rsIdx := input.rsIdx
    if(latch) forwardMask := RegNext(input.forwardMask) else forwardMask := input.forwardMask
    if(latch) forwardData := RegNext(input.forwardData) else forwardData := input.forwardData
    if(latch) isPrefetch := RegNext(input.isPrefetch) else isPrefetch := input.isPrefetch
    if(latch) isHWPrefetch := RegNext(input.isHWPrefetch) else isHWPrefetch := input.isHWPrefetch
    if(latch) isFirstIssue := RegNext(input.isFirstIssue) else isFirstIssue := input.isFirstIssue
    if(latch) hasROBEntry := RegNext(input.hasROBEntry) else hasROBEntry := input.hasROBEntry
    if(latch) isLoadReplay := RegNext(input.isLoadReplay) else isLoadReplay := input.isLoadReplay
    if(latch) isFastPath := RegNext(input.isFastPath) else isFastPath := input.isFastPath
    if(latch) isFastReplay := RegNext(input.isFastReplay) else isFastReplay := input.isFastReplay
    if(latch) mshrid := RegNext(input.mshrid) else mshrid := input.mshrid
    if(latch) forward_tlDchannel := RegNext(input.forward_tlDchannel) else forward_tlDchannel := input.forward_tlDchannel
    if(latch) replayCarry := RegNext(input.replayCarry) else replayCarry := input.replayCarry
    if(latch) dcacheRequireReplay := RegNext(input.dcacheRequireReplay) else dcacheRequireReplay := input.dcacheRequireReplay
    if(latch) schedIndex := RegNext(input.schedIndex) else schedIndex := input.schedIndex
    if(latch) handledByMSHR := RegNext(input.handledByMSHR) else handledByMSHR := input.handledByMSHR
    if(latch) replacementUpdated := RegNext(input.replacementUpdated) else replacementUpdated := input.replacementUpdated
    if(latch) missDbUpdated := RegNext(input.missDbUpdated) else missDbUpdated := input.missDbUpdated
    if(latch) delayedLoadError := RegNext(input.delayedLoadError) else delayedLoadError := input.delayedLoadError
    if(latch) lateKill := RegNext(input.lateKill) else lateKill := input.lateKill
    if(latch) feedbacked := RegNext(input.feedbacked) else feedbacked := input.feedbacked
    if(latch) isvec               := RegNext(input.isvec)               else isvec               := input.isvec
    if(latch) is128bit            := RegNext(input.is128bit)            else is128bit            := input.is128bit
    if(latch) vecActive                 := RegNext(input.vecActive)                 else vecActive                 := input.vecActive
    if(latch) uop_unit_stride_fof := RegNext(input.uop_unit_stride_fof) else uop_unit_stride_fof := input.uop_unit_stride_fof
    if(latch) reg_offset          := RegNext(input.reg_offset)          else reg_offset          := input.reg_offset

    rep_info := DontCare
    data_wen_dup := DontCare
  }
}

class LoadForwardQueryIO(implicit p: Parameters) extends XSBundle {
  val vaddr = Output(UInt(VAddrBits.W))
  val paddr = Output(UInt(PAddrBits.W))
  val mask = Output(UInt((VLEN/8).W))
  val uop = Output(new DynInst) // for replay
  val pc = Output(UInt(VAddrBits.W)) //for debug
  val valid = Output(Bool())

  val forwardMaskFast = Input(Vec((VLEN/8), Bool())) // resp to load_s1
  val forwardMask = Input(Vec((VLEN/8), Bool())) // resp to load_s2
  val forwardData = Input(Vec((VLEN/8), UInt(8.W))) // resp to load_s2

  // val lqIdx = Output(UInt(LoadQueueIdxWidth.W))
  val sqIdx = Output(new SqPtr)

  // dataInvalid suggests store to load forward found forward should happen,
  // but data is not available for now. If dataInvalid, load inst should
  // be replayed from RS. Feedback type should be RSFeedbackType.dataInvalid
  val dataInvalid = Input(Bool()) // Addr match, but data is not valid for now

  // matchInvalid suggests in store to load forward logic, paddr cam result does
  // to equal to vaddr cam result. If matchInvalid, a microarchitectural exception
  // should be raised to flush SQ and committed sbuffer.
  val matchInvalid = Input(Bool()) // resp to load_s2

  // addrInvalid suggests store to load forward found forward should happen,
  // but address (SSID) is not available for now. If addrInvalid, load inst should
  // be replayed from RS. Feedback type should be RSFeedbackType.addrInvalid
  val addrInvalid = Input(Bool())
}

// LoadForwardQueryIO used in load pipeline
//
// Difference between PipeLoadForwardQueryIO and LoadForwardQueryIO:
// PipeIO use predecoded sqIdxMask for better forward timing
class PipeLoadForwardQueryIO(implicit p: Parameters) extends LoadForwardQueryIO {
  // val sqIdx = Output(new SqPtr) // for debug, should not be used in pipeline for timing reasons
  // sqIdxMask is calcuated in earlier stage for better timing
  val sqIdxMask = Output(UInt(StoreQueueSize.W))

  // dataInvalid: addr match, but data is not valid for now
  val dataInvalidFast = Input(Bool()) // resp to load_s1
  // val dataInvalid = Input(Bool()) // resp to load_s2
  val dataInvalidSqIdx = Input(new SqPtr) // resp to load_s2, sqIdx
  val addrInvalidSqIdx = Input(new SqPtr) // resp to load_s2, sqIdx
}

// Query load queue for ld-ld violation
//
// Req should be send in load_s1
// Resp will be generated 1 cycle later
//
// Note that query req may be !ready, as dcache is releasing a block
// If it happens, a replay from rs is needed.
class LoadNukeQueryReq(implicit p: Parameters) extends XSBundle { // provide lqIdx
  val uop = new DynInst
  // mask: load's data mask.
  val mask = UInt((VLEN/8).W)

  // paddr: load's paddr.
  val paddr      = UInt(PAddrBits.W)
  // dataInvalid: load data is invalid.
  val data_valid = Bool()
}

class LoadNukeQueryResp(implicit p: Parameters) extends XSBundle {
  // rep_frm_fetch: ld-ld violation check success, replay from fetch.
  val rep_frm_fetch = Bool()
}

class LoadNukeQueryIO(implicit p: Parameters) extends XSBundle {
  val req    = Decoupled(new LoadNukeQueryReq)
  val resp   = Flipped(Valid(new LoadNukeQueryResp))
  val revoke = Output(Bool())
}

class StoreNukeQueryIO(implicit p: Parameters) extends XSBundle {
  //  robIdx: Requestor's (a store instruction) rob index for match logic.
  val robIdx = new RobPtr

  //  paddr: requestor's (a store instruction) physical address for match logic.
  val paddr  = UInt(PAddrBits.W)

  //  mask: requestor's (a store instruction) data width mask for match logic.
  val mask = UInt((VLEN/8).W)
}

// Store byte valid mask write bundle
//
// Store byte valid mask write to SQ takes 2 cycles
class StoreMaskBundle(implicit p: Parameters) extends XSBundle {
  val sqIdx = new SqPtr
  val mask = UInt((VLEN/8).W)
}

class LoadDataFromDcacheBundle(implicit p: Parameters) extends DCacheBundle {
  // old dcache: optimize data sram read fanout
  // val bankedDcacheData = Vec(DCacheBanks, UInt(64.W))
  // val bank_oh = UInt(DCacheBanks.W)

  // new dcache
  val respDcacheData = UInt(VLEN.W)
  val forwardMask = Vec(VLEN/8, Bool())
  val forwardData = Vec(VLEN/8, UInt(8.W))
  val uop = new DynInst // for data selection, only fwen and fuOpType are used
  val addrOffset = UInt(4.W) // for data selection

  // forward tilelink D channel
  val forward_D = Bool()
  val forwardData_D = Vec(VLEN/8, UInt(8.W))

  // forward mshr data
  val forward_mshr = Bool()
  val forwardData_mshr = Vec(VLEN/8, UInt(8.W))

  val forward_result_valid = Bool()

  def dcacheData(): UInt = {
    // old dcache
    // val dcache_data = Mux1H(bank_oh, bankedDcacheData)
    // new dcache
    val dcache_data = respDcacheData
    val use_D = forward_D && forward_result_valid
    val use_mshr = forward_mshr && forward_result_valid
    Mux(use_D, forwardData_D.asUInt, Mux(use_mshr, forwardData_mshr.asUInt, dcache_data))
  }

  def mergedData(): UInt = {
    val rdataVec = VecInit((0 until VLEN / 8).map(j =>
      Mux(forwardMask(j), forwardData(j), dcacheData()(8*(j+1)-1, 8*j))
    ))
    rdataVec.asUInt
  }
}

// Load writeback data from load queue (refill)
class LoadDataFromLQBundle(implicit p: Parameters) extends XSBundle {
  val lqData = UInt(64.W) // load queue has merged data
  val uop = new DynInst // for data selection, only fwen and fuOpType are used
  val addrOffset = UInt(3.W) // for data selection

  def mergedData(): UInt = {
    lqData
  }
}

// Bundle for load / store wait waking up
class MemWaitUpdateReq(implicit p: Parameters) extends XSBundle {
  val robIdx = Vec(backendParams.StaExuCnt, ValidIO(new RobPtr))
  val sqIdx = Vec(backendParams.StdCnt, ValidIO(new SqPtr))
}

object AddPipelineReg {
  class PipelineRegModule[T <: Data](gen: T) extends Module {
    val io = IO(new Bundle() {
      val in = Flipped(DecoupledIO(gen.cloneType))
      val out = DecoupledIO(gen.cloneType)
      val isFlush = Input(Bool())
    })

    val valid = RegInit(false.B)
    valid.suggestName("pipeline_reg_valid")
    when (io.out.fire) { valid := false.B }
    when (io.in.fire) { valid := true.B }
    when (io.isFlush) { valid := false.B }

    io.in.ready := !valid || io.out.ready
    io.out.bits := RegEnable(io.in.bits, io.in.fire)
    io.out.valid := valid //&& !isFlush
  }

  def apply[T <: Data]
  (left: DecoupledIO[T], right: DecoupledIO[T], isFlush: Bool,
   moduleName: Option[String] = None
  ){
    val pipelineReg = Module(new PipelineRegModule[T](left.bits.cloneType))
    if(moduleName.nonEmpty) pipelineReg.suggestName(moduleName.get)
    pipelineReg.io.in <> left
    right <> pipelineReg.io.out
    pipelineReg.io.isFlush := isFlush
  }
}<|MERGE_RESOLUTION|>--- conflicted
+++ resolved
@@ -145,37 +145,6 @@
   val meta_prefetch = UInt(L1PfSourceBits.W)
   val meta_access = Bool()
 
-<<<<<<< HEAD
-  def fromLsPipelineBundle(input: LsPipelineBundle, latch: Boolean = false) = {
-    if (latch) vaddr := RegNext(input.vaddr) else vaddr := input.vaddr
-    if (latch) paddr := RegNext(input.paddr) else paddr := input.paddr
-    if (latch) mask := RegNext(input.mask) else mask := input.mask
-    if (latch) data := RegNext(input.data) else data := input.data
-    if (latch) uop := RegNext(input.uop) else uop := input.uop
-    if (latch) wlineflag := RegNext(input.wlineflag) else wlineflag := input.wlineflag
-    if (latch) miss := RegNext(input.miss) else miss := input.miss
-    if (latch) tlbMiss := RegNext(input.tlbMiss) else tlbMiss := input.tlbMiss
-    if (latch) ptwBack := RegNext(input.ptwBack) else ptwBack := input.ptwBack
-    if (latch) mmio := RegNext(input.mmio) else mmio := input.mmio
-    if (latch) rsIdx := RegNext(input.rsIdx) else rsIdx := input.rsIdx
-    if (latch) forwardMask := RegNext(input.forwardMask) else forwardMask := input.forwardMask
-    if (latch) forwardData := RegNext(input.forwardData) else forwardData := input.forwardData
-    if (latch) isPrefetch := RegNext(input.isPrefetch) else isPrefetch := input.isPrefetch
-    if (latch) isHWPrefetch := RegNext(input.isHWPrefetch) else isHWPrefetch := input.isHWPrefetch
-    if (latch) isFirstIssue := RegNext(input.isFirstIssue) else isFirstIssue := input.isFirstIssue
-    if (latch) hasROBEntry := RegNext(input.hasROBEntry) else hasROBEntry := input.hasROBEntry
-    if (latch) dcacheRequireReplay := RegNext(input.dcacheRequireReplay) else dcacheRequireReplay := input.dcacheRequireReplay
-    if (latch) schedIndex := RegNext(input.schedIndex) else schedIndex := input.schedIndex
-    if (latch) isvec               := RegNext(input.isvec)               else isvec               := input.isvec
-    if (latch) isLastElem          := RegNext(input.isLastElem)          else isLastElem          := input.isLastElem
-    if (latch) is128bit            := RegNext(input.is128bit)            else is128bit            := input.is128bit
-    if (latch) vecActive                 := RegNext(input.vecActive)                 else vecActive                 := input.vecActive
-    if (latch) is_first_ele        := RegNext(input.is_first_ele)        else is_first_ele        := input.is_first_ele
-    if (latch) uop_unit_stride_fof := RegNext(input.uop_unit_stride_fof) else uop_unit_stride_fof := input.uop_unit_stride_fof
-    if (latch) reg_offset          := RegNext(input.reg_offset)          else reg_offset          := input.reg_offset
-    if (latch) flowPtr             := RegNext(input.flowPtr)             else flowPtr             := input.flowPtr
-    if (latch) sflowPtr            := RegNext(input.sflowPtr)            else sflowPtr            := input.sflowPtr
-=======
   def fromLsPipelineBundle(input: LsPipelineBundle, latch: Boolean = false, enable: Bool) = {
     if (latch) vaddr := RegEnable(input.vaddr, enable) else vaddr := input.vaddr
     if (latch) paddr := RegEnable(input.paddr, enable) else paddr := input.paddr
@@ -196,7 +165,15 @@
     if (latch) hasROBEntry := RegEnable(input.hasROBEntry, enable) else hasROBEntry := input.hasROBEntry
     if (latch) dcacheRequireReplay := RegEnable(input.dcacheRequireReplay, enable) else dcacheRequireReplay := input.dcacheRequireReplay
     if (latch) schedIndex := RegEnable(input.schedIndex, enable) else schedIndex := input.schedIndex
->>>>>>> 1d66183d
+    if (latch) isvec               := RegEnable(input.isvec, enable)               else isvec               := input.isvec
+    if (latch) isLastElem          := RegEnable(input.isLastElem, enable)          else isLastElem          := input.isLastElem
+    if (latch) is128bit            := RegEnable(input.is128bit, enable)            else is128bit            := input.is128bit
+    if (latch) vecActive                 := RegEnable(input.vecActive, enable)                 else vecActive                 := input.vecActive
+    if (latch) is_first_ele        := RegEnable(input.is_first_ele, enable)        else is_first_ele        := input.is_first_ele
+    if (latch) uop_unit_stride_fof := RegEnable(input.uop_unit_stride_fof, enable) else uop_unit_stride_fof := input.uop_unit_stride_fof
+    if (latch) reg_offset          := RegEnable(input.reg_offset, enable)          else reg_offset          := input.reg_offset
+    if (latch) flowPtr             := RegEnable(input.flowPtr, enable)             else flowPtr             := input.flowPtr
+    if (latch) sflowPtr            := RegEnable(input.sflowPtr, enable)            else sflowPtr            := input.sflowPtr
 
     meta_prefetch := DontCare
     meta_access := DontCare
