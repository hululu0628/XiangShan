/***************************************************************************************
* Copyright (c) 2020-2021 Institute of Computing Technology, Chinese Academy of Sciences
* Copyright (c) 2020-2021 Peng Cheng Laboratory
*
* XiangShan is licensed under Mulan PSL v2.
* You can use this software according to the terms and conditions of the Mulan PSL v2.
* You may obtain a copy of Mulan PSL v2 at:
*          http://license.coscl.org.cn/MulanPSL2
*
* THIS SOFTWARE IS PROVIDED ON AN "AS IS" BASIS, WITHOUT WARRANTIES OF ANY KIND,
* EITHER EXPRESS OR IMPLIED, INCLUDING BUT NOT LIMITED TO NON-INFRINGEMENT,
* MERCHANTABILITY OR FIT FOR A PARTICULAR PURPOSE.
*
* See the Mulan PSL v2 for more details.
***************************************************************************************/

package xiangshan.mem

import org.chipsalliance.cde.config.Parameters
import chisel3._
import chisel3.util._
import utils._
import utility._
import xiangshan.ExceptionNO._
import xiangshan._
import xiangshan.backend.Bundles.{DynInst, MemExuInput, MemExuOutput}
import xiangshan.backend.fu.PMPRespBundle
import xiangshan.backend.fu.FuConfig._
import xiangshan.backend.ctrlblock.{DebugLsInfoBundle, LsTopdownInfo}
import xiangshan.backend.rob.RobPtr
import xiangshan.backend.ctrlblock.DebugLsInfoBundle
import xiangshan.backend.fu.util.SdtrigExt

import xiangshan.cache._
import xiangshan.cache.wpu.ReplayCarry
import xiangshan.cache.mmu._
import xiangshan.mem.mdp._

class LoadToLsqReplayIO(implicit p: Parameters) extends XSBundle
  with HasDCacheParameters
  with HasTlbConst
{
  // mshr refill index
  val mshr_id         = UInt(log2Up(cfg.nMissEntries).W)
  // get full data from store queue and sbuffer
  val full_fwd        = Bool()
  // wait for data from store inst's store queue index
  val data_inv_sq_idx = new SqPtr
  // wait for address from store queue index
  val addr_inv_sq_idx = new SqPtr
  // replay carry
  val rep_carry       = new ReplayCarry(nWays)
  // data in last beat
  val last_beat       = Bool()
  // replay cause
  val cause           = Vec(LoadReplayCauses.allCauses, Bool())
  // performance debug information
  val debug           = new PerfDebugInfo
  // tlb hint
  val tlb_id          = UInt(log2Up(loadfiltersize).W)
  val tlb_full        = Bool()

  // alias
  def mem_amb       = cause(LoadReplayCauses.C_MA)
  def tlb_miss      = cause(LoadReplayCauses.C_TM)
  def fwd_fail      = cause(LoadReplayCauses.C_FF)
  def dcache_rep    = cause(LoadReplayCauses.C_DR)
  def dcache_miss   = cause(LoadReplayCauses.C_DM)
  def wpu_fail      = cause(LoadReplayCauses.C_WF)
  def bank_conflict = cause(LoadReplayCauses.C_BC)
  def rar_nack      = cause(LoadReplayCauses.C_RAR)
  def raw_nack      = cause(LoadReplayCauses.C_RAW)
  def nuke          = cause(LoadReplayCauses.C_NK)
  def need_rep      = cause.asUInt.orR
}


class LoadToLsqIO(implicit p: Parameters) extends XSBundle {
  val ldin            = DecoupledIO(new LqWriteBundle)
  val uncache         = Flipped(DecoupledIO(new MemExuOutput))
  val ld_raw_data     = Input(new LoadDataFromLQBundle)
  val forward         = new PipeLoadForwardQueryIO
  val stld_nuke_query = new LoadNukeQueryIO
  val ldld_nuke_query = new LoadNukeQueryIO
  val trigger         = Flipped(new LqTriggerIO)
}

class LoadToLoadIO(implicit p: Parameters) extends XSBundle {
  val valid      = Bool()
  val data       = UInt(XLEN.W) // load to load fast path is limited to ld (64 bit) used as vaddr src1 only
  val dly_ld_err = Bool()
}

class LoadUnitTriggerIO(implicit p: Parameters) extends XSBundle {
  val tdata2      = Input(UInt(64.W))
  val matchType   = Input(UInt(2.W))
  val tEnable     = Input(Bool()) // timing is calculated before this
  val addrHit     = Output(Bool())
}

class LoadUnit(implicit p: Parameters) extends XSModule
  with HasLoadHelper
  with HasPerfEvents
  with HasDCacheParameters
  with HasCircularQueuePtrHelper
  with HasVLSUParameters
  with SdtrigExt
{
  val io = IO(new Bundle() {
    // control
    val redirect      = Flipped(ValidIO(new Redirect))
    val csrCtrl       = Flipped(new CustomCSRCtrlIO)

    // int issue path
    val ldin          = Flipped(Decoupled(new MemExuInput))
    val ldout         = Decoupled(new MemExuOutput)

    // vec issue path
    val vecldin = Flipped(Decoupled(new VecLoadPipeBundle))
    val vecldout = Decoupled(new VecExuOutput)
    val vecReplay = Decoupled(new LsPipelineBundle)

    // data path
    val tlb           = new TlbRequestIO(2)
    val pmp           = Flipped(new PMPRespBundle()) // arrive same to tlb now
    val dcache        = new DCacheLoadIO
    val sbuffer       = new LoadForwardQueryIO
    val vec_forward   = new LoadForwardQueryIO // forward from vec store flow queue
    val lsq           = new LoadToLsqIO
    val tl_d_channel  = Input(new DcacheToLduForwardIO)
    val forward_mshr  = Flipped(new LduToMissqueueForwardIO)
    val refill        = Flipped(ValidIO(new Refill))
    val l2_hint       = Input(Valid(new L2ToL1Hint))
    val tlb_hint      = Flipped(new TlbHintReq)
    // fast wakeup
    // TODO: implement vector fast wakeup
    val fast_uop = ValidIO(new DynInst) // early wakeup signal generated in load_s1, send to RS in load_s2

    // trigger
    val trigger = Vec(TriggerNum, new LoadUnitTriggerIO)

    // prefetch
    val prefetch_train            = ValidIO(new LdPrefetchTrainBundle()) // provide prefetch info to sms
    val prefetch_train_l1         = ValidIO(new LdPrefetchTrainBundle()) // provide prefetch info to stream & stride
    // speculative for gated control
    val s0_prefetch_spec = Output(Bool())
    val s1_prefetch_spec = Output(Bool())

    val prefetch_req              = Flipped(ValidIO(new L1PrefetchReq)) // hardware prefetch to l1 cache req
    val canAcceptLowConfPrefetch  = Output(Bool())
    val canAcceptHighConfPrefetch = Output(Bool())

    // load to load fast path
    val l2l_fwd_in    = Input(new LoadToLoadIO)
    val l2l_fwd_out   = Output(new LoadToLoadIO)

    val ld_fast_match    = Input(Bool())
    val ld_fast_fuOpType = Input(UInt())
    val ld_fast_imm      = Input(UInt(12.W))

    // rs feedback
    val wakeup = ValidIO(new DynInst)
    val feedback_fast = ValidIO(new RSFeedback) // stage 2
    val feedback_slow = ValidIO(new RSFeedback) // stage 3
    val ldCancel = Output(new LoadCancelIO()) // use to cancel the uops waked by this load, and cancel load

    // load ecc error
    val s3_dly_ld_err = Output(Bool()) // Note that io.s3_dly_ld_err and io.lsq.s3_dly_ld_err is different

    // schedule error query
    val stld_nuke_query = Flipped(Vec(StorePipelineWidth, Valid(new StoreNukeQueryIO)))

    // queue-based replay
    val replay       = Flipped(Decoupled(new LsPipelineBundle))
    val lq_rep_full  = Input(Bool())

    // misc
    val s2_ptr_chasing = Output(Bool()) // provide right pc for hw prefetch

    // Load fast replay path
    val fast_rep_in  = Flipped(Decoupled(new LqWriteBundle))
    val fast_rep_out = Decoupled(new LqWriteBundle)

    // Load RAR rollback
    val rollback = Valid(new Redirect)

    // perf
    val debug_ls         = Output(new DebugLsInfoBundle)
    val lsTopdownInfo    = Output(new LsTopdownInfo)
    val correctMissTrain = Input(Bool())
  })

  val s1_ready, s2_ready, s3_ready = WireInit(false.B)

  // Pipeline
  // --------------------------------------------------------------------------------
  // stage 0
  // --------------------------------------------------------------------------------
  // generate addr, use addr to query DCache and DTLB
  val s0_valid         = Wire(Bool())
  val s0_mmio_select   = Wire(Bool())
  val s0_kill          = Wire(Bool())
  val s0_can_go        = s1_ready
  val s0_fire          = s0_valid && s0_can_go
  val s0_mmio_fire     = s0_mmio_select && s0_can_go
  val s0_out           = Wire(new LqWriteBundle)

  // flow source bundle
  class FlowSource extends Bundle {
    val vaddr         = UInt(VAddrBits.W)
    val mask          = UInt((VLEN/8).W)
    val uop           = new DynInst
    val try_l2l       = Bool()
    val has_rob_entry = Bool()
    val rsIdx         = UInt(log2Up(MemIQSizeMax).W)
    val rep_carry     = new ReplayCarry(nWays)
    val mshrid        = UInt(log2Up(cfg.nMissEntries).W)
    val isFirstIssue  = Bool()
    val fast_rep      = Bool()
    val ld_rep        = Bool()
    val l2l_fwd       = Bool()
    val prf           = Bool()
    val prf_rd        = Bool()
    val prf_wr        = Bool()
    val sched_idx     = UInt(log2Up(LoadQueueReplaySize+1).W)
    // Record the issue port idx of load issue queue. This signal is used by load cancel.
    val deqPortIdx    = UInt(log2Ceil(LoadPipelineWidth).W)
    // vec only
    val isvec         = Bool()
    val is128bit      = Bool()
    val uop_unit_stride_fof = Bool()
    val reg_offset    = UInt(vOffsetBits.W)
    val vecActive     = Bool() // 1: vector active element or scala mem operation, 0: vector not active element
    val is_first_ele  = Bool()
    val flowPtr       = new VlflowPtr
  }
  val s0_sel_src = Wire(new FlowSource)

  // load flow select/gen
  // src0: super load replayed by LSQ (cache miss replay) (io.replay)
  // src1: fast load replay (io.fast_rep_in)
  // src2: mmio (io.lsq.uncache)
  // src3: load replayed by LSQ (io.replay)
  // src4: hardware prefetch from prefetchor (high confidence) (io.prefetch)
  // src5: int read / software prefetch first issue from RS (io.in)
  // src6: vec read from RS (io.vecldin)
  // src7: load try pointchaising when no issued or replayed load (io.fastpath)
  // src8: hardware prefetch from prefetchor (high confidence) (io.prefetch)
  // priority: high to low
  val s0_rep_stall           = io.ldin.valid && isAfter(io.replay.bits.uop.robIdx, io.ldin.bits.uop.robIdx)
  val s0_super_ld_rep_valid  = io.replay.valid && io.replay.bits.forward_tlDchannel
  val s0_ld_fast_rep_valid   = io.fast_rep_in.valid
  val s0_ld_mmio_valid       = io.lsq.uncache.valid
  val s0_ld_rep_valid        = io.replay.valid && !io.replay.bits.forward_tlDchannel && !s0_rep_stall
  val s0_high_conf_prf_valid = io.prefetch_req.valid && io.prefetch_req.bits.confidence > 0.U
  val s0_int_iss_valid       = io.ldin.valid // int flow first issue or software prefetch
  val s0_vec_iss_valid       = io.vecldin.valid
  val s0_l2l_fwd_valid       = io.l2l_fwd_in.valid
  val s0_low_conf_prf_valid  = io.prefetch_req.valid && io.prefetch_req.bits.confidence === 0.U
  dontTouch(s0_super_ld_rep_valid)
  dontTouch(s0_ld_fast_rep_valid)
  dontTouch(s0_ld_mmio_valid)
  dontTouch(s0_ld_rep_valid)
  dontTouch(s0_high_conf_prf_valid)
  dontTouch(s0_int_iss_valid)
  dontTouch(s0_vec_iss_valid)
  dontTouch(s0_l2l_fwd_valid)
  dontTouch(s0_low_conf_prf_valid)

  // load flow source ready
  val s0_super_ld_rep_ready  = WireInit(true.B)
  val s0_ld_fast_rep_ready   = !s0_super_ld_rep_valid
  val s0_ld_mmio_ready       = !s0_super_ld_rep_valid &&
                               !s0_ld_fast_rep_valid
  val s0_ld_rep_ready        = !s0_super_ld_rep_valid &&
                               !s0_ld_fast_rep_valid &&
                               !s0_ld_mmio_valid
  val s0_high_conf_prf_ready = !s0_super_ld_rep_valid &&
                               !s0_ld_fast_rep_valid &&
                               !s0_ld_mmio_valid &&
                               !s0_ld_rep_valid

  val s0_int_iss_ready       = !s0_super_ld_rep_valid &&
                               !s0_ld_fast_rep_valid &&
                               !s0_ld_mmio_valid &&
                               !s0_ld_rep_valid &&
                               !s0_high_conf_prf_valid

  val s0_vec_iss_ready       = !s0_super_ld_rep_valid &&
                               !s0_ld_fast_rep_valid &&
                               !s0_ld_mmio_valid &&
                               !s0_ld_rep_valid &&
                               !s0_high_conf_prf_valid &&
                               !s0_int_iss_valid

  val s0_l2l_fwd_ready       = !s0_super_ld_rep_valid &&
                               !s0_ld_fast_rep_valid &&
                               !s0_ld_mmio_valid &&
                               !s0_ld_rep_valid &&
                               !s0_high_conf_prf_valid &&
                               !s0_int_iss_valid &&
                               !s0_vec_iss_valid

  val s0_low_conf_prf_ready  = !s0_super_ld_rep_valid &&
                               !s0_ld_fast_rep_valid &&
                               !s0_ld_mmio_valid &&
                               !s0_ld_rep_valid &&
                               !s0_high_conf_prf_valid &&
                               !s0_int_iss_valid &&
                               !s0_vec_iss_valid &&
                               !s0_l2l_fwd_valid
  dontTouch(s0_super_ld_rep_ready)
  dontTouch(s0_ld_fast_rep_ready)
  dontTouch(s0_ld_mmio_ready)
  dontTouch(s0_ld_rep_ready)
  dontTouch(s0_high_conf_prf_ready)
  dontTouch(s0_int_iss_ready)
  dontTouch(s0_vec_iss_ready)
  dontTouch(s0_l2l_fwd_ready)
  dontTouch(s0_low_conf_prf_ready)

  // load flow source select (OH)
  val s0_super_ld_rep_select = s0_super_ld_rep_valid && s0_super_ld_rep_ready
  val s0_ld_fast_rep_select  = s0_ld_fast_rep_valid && s0_ld_fast_rep_ready
  val s0_ld_mmio_select      = s0_ld_mmio_valid && s0_ld_mmio_ready
  val s0_ld_rep_select       = s0_ld_rep_valid && s0_ld_rep_ready
  val s0_hw_prf_select       = s0_high_conf_prf_ready && s0_high_conf_prf_valid ||
                               s0_low_conf_prf_ready && s0_low_conf_prf_valid
  val s0_int_iss_select      = s0_int_iss_ready && s0_int_iss_valid
  val s0_vec_iss_select      = s0_vec_iss_ready && s0_vec_iss_valid
  val s0_l2l_fwd_select      = s0_l2l_fwd_ready && s0_l2l_fwd_valid
  dontTouch(s0_super_ld_rep_select)
  dontTouch(s0_ld_fast_rep_select)
  dontTouch(s0_ld_mmio_select)
  dontTouch(s0_ld_rep_select)
  dontTouch(s0_hw_prf_select)
  dontTouch(s0_int_iss_select)
  dontTouch(s0_vec_iss_select)
  dontTouch(s0_l2l_fwd_select)

  s0_valid := (s0_super_ld_rep_valid ||
               s0_ld_fast_rep_valid ||
               s0_ld_rep_valid ||
               s0_high_conf_prf_valid ||
               s0_int_iss_valid ||
               s0_vec_iss_valid ||
               s0_l2l_fwd_valid ||
               s0_low_conf_prf_valid) && !s0_ld_mmio_select && io.dcache.req.ready && !s0_kill

  s0_mmio_select := s0_ld_mmio_select && !s0_kill

  // which is S0's out is ready and dcache is ready
  val s0_try_ptr_chasing      = s0_l2l_fwd_select
  val s0_do_try_ptr_chasing   = s0_try_ptr_chasing && s0_can_go && io.dcache.req.ready
  val s0_ptr_chasing_vaddr    = io.l2l_fwd_in.data(5, 0) +& io.ld_fast_imm(5, 0)
  val s0_ptr_chasing_canceled = WireInit(false.B)
  s0_kill := s0_ptr_chasing_canceled

  // prefetch related ctrl signal
  io.canAcceptLowConfPrefetch  := s0_low_conf_prf_ready
  io.canAcceptHighConfPrefetch := s0_high_conf_prf_ready

  // query DTLB
  io.tlb.req.valid                   := s0_valid
  io.tlb.req.bits.cmd                := Mux(s0_sel_src.prf,
                                         Mux(s0_sel_src.prf_wr, TlbCmd.write, TlbCmd.read),
                                         TlbCmd.read
                                       )
  io.tlb.req.bits.vaddr              := Mux(s0_hw_prf_select, io.prefetch_req.bits.paddr, s0_sel_src.vaddr)
  io.tlb.req.bits.size               := Mux(s0_sel_src.isvec, io.vecldin.bits.alignedType, LSUOpType.size(s0_sel_src.uop.fuOpType))
  io.tlb.req.bits.kill               := s0_kill
  io.tlb.req.bits.memidx.is_ld       := true.B
  io.tlb.req.bits.memidx.is_st       := false.B
  io.tlb.req.bits.memidx.idx         := s0_sel_src.uop.lqIdx.value
  io.tlb.req.bits.debug.robIdx       := s0_sel_src.uop.robIdx
  io.tlb.req.bits.no_translate       := s0_hw_prf_select  // hw b.reqetch addr does not need to be translated
  io.tlb.req.bits.debug.pc           := s0_sel_src.uop.pc
  io.tlb.req.bits.debug.isFirstIssue := s0_sel_src.isFirstIssue

  // query DCache
  io.dcache.req.valid             := s0_valid
  io.dcache.req.bits.cmd          := Mux(s0_sel_src.prf_rd,
                                      MemoryOpConstants.M_PFR,
                                      Mux(s0_sel_src.prf_wr, MemoryOpConstants.M_PFW, MemoryOpConstants.M_XRD)
                                    )
  io.dcache.req.bits.vaddr        := s0_sel_src.vaddr
  io.dcache.req.bits.mask         := s0_sel_src.mask
  io.dcache.req.bits.data         := DontCare
  io.dcache.req.bits.isFirstIssue := s0_sel_src.isFirstIssue
  io.dcache.req.bits.instrtype    := Mux(s0_sel_src.prf, DCACHE_PREFETCH_SOURCE.U, LOAD_SOURCE.U)
  io.dcache.req.bits.debug_robIdx := s0_sel_src.uop.robIdx.value
  io.dcache.req.bits.replayCarry  := s0_sel_src.rep_carry
  io.dcache.req.bits.id           := DontCare // TODO: update cache meta
  io.dcache.pf_source             := Mux(s0_hw_prf_select, io.prefetch_req.bits.pf_source.value, L1_HW_PREFETCH_NULL)
  io.dcache.req.bits.lqIdx        := s0_sel_src.uop.lqIdx
  // load flow priority mux
  def fromNullSource(): FlowSource = {
    val out = WireInit(0.U.asTypeOf(new FlowSource))
    out
  }

  def fromFastReplaySource(src: LqWriteBundle): FlowSource = {
    val out = WireInit(0.U.asTypeOf(new FlowSource))
    out.vaddr         := src.vaddr
    out.mask          := src.mask
    out.uop           := src.uop
    out.try_l2l       := false.B
    out.has_rob_entry := src.hasROBEntry
    out.rep_carry     := src.rep_info.rep_carry
    out.mshrid        := src.rep_info.mshr_id
    out.rsIdx         := src.rsIdx
    out.isFirstIssue  := false.B
    out.fast_rep      := true.B
    out.ld_rep        := src.isLoadReplay
    out.l2l_fwd       := false.B
    out.prf           := LSUOpType.isPrefetch(src.uop.fuOpType)
    out.prf_rd        := src.uop.fuOpType === LSUOpType.prefetch_r
    out.prf_wr        := src.uop.fuOpType === LSUOpType.prefetch_w
    out.sched_idx     := src.schedIndex
    out.vecActive     := true.B // true for scala load
    out
  }

  def fromMmioSource(src: MemExuOutput) = {
    val out = WireInit(0.U.asTypeOf(new FlowSource))
    out.vaddr        := 0.U
    out.mask          := 0.U
    out.uop           := src.uop
    out.try_l2l       := false.B
    out.has_rob_entry := false.B
    out.rsIdx         := 0.U
    out.rep_carry     := 0.U.asTypeOf(out.rep_carry)
    out.mshrid        := 0.U
    out.isFirstIssue  := false.B
    out.fast_rep      := false.B
    out.ld_rep        := false.B
    out.l2l_fwd       := false.B
    out.prf           := false.B
    out.prf_rd        := false.B
    out.prf_wr        := false.B
    out.sched_idx     := 0.U
    out.vecActive     := true.B
    out
  }

  def fromNormalReplaySource(src: LsPipelineBundle): FlowSource = {
    val out = WireInit(0.U.asTypeOf(new FlowSource))
    out.vaddr         := src.vaddr
    out.mask          := genVWmask(src.vaddr, src.uop.fuOpType(1, 0))
    out.uop           := src.uop
    out.try_l2l       := false.B
    out.has_rob_entry := true.B
    out.rsIdx         := src.rsIdx
    out.rep_carry     := src.replayCarry
    out.mshrid        := src.mshrid
    out.isFirstIssue  := false.B
    out.fast_rep      := false.B
    out.ld_rep        := true.B
    out.l2l_fwd       := false.B
    out.prf           := LSUOpType.isPrefetch(src.uop.fuOpType)
    out.prf_rd        := src.uop.fuOpType === LSUOpType.prefetch_r
    out.prf_wr        := src.uop.fuOpType === LSUOpType.prefetch_w
    out.sched_idx     := src.schedIndex
    out.vecActive     := true.B // true for scala load
    out
  }

  def fromPrefetchSource(src: L1PrefetchReq): FlowSource = {
    val out = WireInit(0.U.asTypeOf(new FlowSource))
    out.vaddr         := src.getVaddr()
    out.mask          := 0.U
    out.uop           := DontCare
    out.try_l2l       := false.B
    out.has_rob_entry := false.B
    out.rsIdx         := 0.U
    out.rep_carry     := 0.U.asTypeOf(out.rep_carry)
    out.mshrid        := 0.U
    out.isFirstIssue  := false.B
    out.fast_rep      := false.B
    out.ld_rep        := false.B
    out.l2l_fwd       := false.B
    out.prf           := true.B
    out.prf_rd        := !src.is_store
    out.prf_wr        := src.is_store
    out.sched_idx     := 0.U
    out.vecActive     := true.B // true for scala load
    out
  }

  def fromIntIssueSource(src: MemExuInput): FlowSource = {
    val out = WireInit(0.U.asTypeOf(new FlowSource))
    out.vaddr         := src.src(0) + SignExt(src.uop.imm(11, 0), VAddrBits)
    out.mask          := genVWmask(out.vaddr, src.uop.fuOpType(1,0))
    out.uop           := src.uop
    out.try_l2l       := false.B
    out.has_rob_entry := true.B
    out.rsIdx         := src.iqIdx
    out.rep_carry     := 0.U.asTypeOf(out.rep_carry)
    out.mshrid        := 0.U
    out.isFirstIssue  := true.B
    out.fast_rep      := false.B
    out.ld_rep        := false.B
    out.l2l_fwd       := false.B
    out.prf           := LSUOpType.isPrefetch(src.uop.fuOpType)
    out.prf_rd        := src.uop.fuOpType === LSUOpType.prefetch_r
    out.prf_wr        := src.uop.fuOpType === LSUOpType.prefetch_w
    out.sched_idx     := 0.U
    out.vecActive     := true.B // true for scala load
    out
  }

  def fromVecIssueSource(src: VecLoadPipeBundle): FlowSource = {
    val out = WireInit(0.U.asTypeOf(new FlowSource))
    out.vaddr         := src.vaddr
    out.mask          := src.mask
    out.uop           := src.uop
    out.try_l2l       := false.B
    out.has_rob_entry := true.B
    // TODO: VLSU, implement vector feedback
    out.rsIdx         := 0.U
    // TODO: VLSU, implement replay carry
    out.rep_carry     := 0.U.asTypeOf(out.rep_carry)
    out.mshrid        := 0.U
    // TODO: VLSU, implement first issue
    out.isFirstIssue  := src.isFirstIssue
    out.fast_rep      := false.B
    out.ld_rep        := false.B
    out.l2l_fwd       := false.B
    out.prf           := false.B
    out.prf_rd        := false.B
    out.prf_wr        := false.B
    out.sched_idx     := 0.U
    // Vector load interface
    out.isvec               := true.B
    // vector loads only access a single element at a time, so 128-bit path is not used for now
    out.is128bit            := false.B
    out.uop_unit_stride_fof := src.uop_unit_stride_fof
    // out.rob_idx_valid       := src.rob_idx_valid
    // out.inner_idx           := src.inner_idx
    // out.rob_idx             := src.rob_idx
    out.reg_offset          := src.reg_offset
    // out.offset              := src.offset
    out.vecActive           := src.vecActive
    out.is_first_ele        := src.is_first_ele
    out.flowPtr             := src.flowPtr
    out
  }

  def fromLoadToLoadSource(src: LoadToLoadIO): FlowSource = {
    val out = WireInit(0.U.asTypeOf(new FlowSource))
    out.vaddr              := Cat(src.data(XLEN-1, 6), s0_ptr_chasing_vaddr(5,0))
    out.mask               := genVWmask(0.U, LSUOpType.ld)
    // When there's no valid instruction from RS and LSQ, we try the load-to-load forwarding.
    // Assume the pointer chasing is always ld.
    out.uop.fuOpType       := LSUOpType.ld
    out.try_l2l            := true.B
    // we dont care out.isFirstIssue and out.rsIdx and s0_sqIdx in S0 when trying pointchasing
    // because these signals will be updated in S1
    out.has_rob_entry      := false.B
    out.rsIdx              := 0.U
    out.mshrid             := 0.U
    out.rep_carry          := 0.U.asTypeOf(out.rep_carry)
    out.isFirstIssue       := true.B
    out.fast_rep           := false.B
    out.ld_rep             := false.B
    out.l2l_fwd            := true.B
    out.prf                := false.B
    out.prf_rd             := false.B
    out.prf_wr             := false.B
    out.sched_idx          := 0.U
    out.vecActive          := true.B // true for scala load
    out
  }

  // set default
  val s0_src_selector = Seq(
    s0_super_ld_rep_select,
    s0_ld_fast_rep_select,
    s0_ld_mmio_select,
    s0_ld_rep_select,
    s0_hw_prf_select,
    s0_int_iss_select,
    s0_vec_iss_select,
    (if (EnableLoadToLoadForward) s0_l2l_fwd_select else true.B)
  )
  val s0_src_format = Seq(
    fromNormalReplaySource(io.replay.bits),
    fromFastReplaySource(io.fast_rep_in.bits),
    fromMmioSource(io.lsq.uncache.bits),
    fromNormalReplaySource(io.replay.bits),
    fromPrefetchSource(io.prefetch_req.bits),
    fromIntIssueSource(io.ldin.bits),
    fromVecIssueSource(io.vecldin.bits),
    (if (EnableLoadToLoadForward) fromLoadToLoadSource(io.l2l_fwd_in) else fromNullSource())
  )
  s0_sel_src := ParallelPriorityMux(s0_src_selector, s0_src_format)

  // address align check
  val s0_addr_aligned = LookupTree(Mux(s0_sel_src.isvec, io.vecldin.bits.alignedType, s0_sel_src.uop.fuOpType(1, 0)), List(
    "b00".U   -> true.B,                   //b
    "b01".U   -> (s0_sel_src.vaddr(0)    === 0.U), //h
    "b10".U   -> (s0_sel_src.vaddr(1, 0) === 0.U), //w
    "b11".U   -> (s0_sel_src.vaddr(2, 0) === 0.U)  //d
  ))

  // accept load flow if dcache ready (tlb is always ready)
  // TODO: prefetch need writeback to loadQueueFlag
  s0_out               := DontCare
  s0_out.rsIdx         := s0_sel_src.rsIdx
  s0_out.vaddr         := s0_sel_src.vaddr
  s0_out.mask          := s0_sel_src.mask
  s0_out.uop           := s0_sel_src.uop
  s0_out.isFirstIssue  := s0_sel_src.isFirstIssue
  s0_out.hasROBEntry   := s0_sel_src.has_rob_entry
  s0_out.isPrefetch    := s0_sel_src.prf
  s0_out.isHWPrefetch  := s0_hw_prf_select
  s0_out.isFastReplay  := s0_sel_src.fast_rep
  s0_out.isLoadReplay  := s0_sel_src.ld_rep
  s0_out.isFastPath    := s0_sel_src.l2l_fwd
  s0_out.mshrid        := s0_sel_src.mshrid
  s0_out.isvec           := s0_sel_src.isvec
  s0_out.is128bit        := s0_sel_src.is128bit
  s0_out.uop_unit_stride_fof := s0_sel_src.uop_unit_stride_fof
  // s0_out.rob_idx_valid   := s0_rob_idx_valid
  // s0_out.inner_idx       := s0_inner_idx
  // s0_out.rob_idx         := s0_rob_idx
  s0_out.reg_offset      := s0_sel_src.reg_offset
  // s0_out.offset          := s0_offset
  s0_out.vecActive             := s0_sel_src.vecActive
  s0_out.is_first_ele    := s0_sel_src.is_first_ele
  s0_out.flowPtr         := s0_sel_src.flowPtr
  s0_out.uop.exceptionVec(loadAddrMisaligned) := !s0_addr_aligned && s0_sel_src.vecActive
  s0_out.forward_tlDchannel := s0_super_ld_rep_select
  when(io.tlb.req.valid && s0_sel_src.isFirstIssue) {
    s0_out.uop.debugInfo.tlbFirstReqTime := GTimer()
  }.otherwise{
    s0_out.uop.debugInfo.tlbFirstReqTime := s0_sel_src.uop.debugInfo.tlbFirstReqTime
  }
  s0_out.schedIndex     := s0_sel_src.sched_idx

  // load fast replay
  io.fast_rep_in.ready := (s0_can_go && io.dcache.req.ready && s0_ld_fast_rep_ready)

  // mmio
  io.lsq.uncache.ready := s0_mmio_fire

  // load flow source ready
  // cache missed load has highest priority
  // always accept cache missed load flow from load replay queue
  io.replay.ready := (s0_can_go && io.dcache.req.ready && (s0_ld_rep_ready && !s0_rep_stall || s0_super_ld_rep_select))

  // accept load flow from rs when:
  // 1) there is no lsq-replayed load
  // 2) there is no fast replayed load
  // 3) there is no high confidence prefetch request
  io.ldin.ready := s0_can_go && io.dcache.req.ready && s0_int_iss_ready
  io.vecldin.ready := s0_can_go && io.dcache.req.ready && s0_vec_iss_ready

  // for hw prefetch load flow feedback, to be added later
  // io.prefetch_in.ready := s0_hw_prf_select

  // dcache replacement extra info
  // TODO: should prefetch load update replacement?
  io.dcache.replacementUpdated := Mux(s0_ld_rep_select || s0_super_ld_rep_select, io.replay.bits.replacementUpdated, false.B)

  // load wakeup
  io.wakeup.valid := s0_fire && (s0_super_ld_rep_select || s0_ld_fast_rep_select || s0_ld_rep_select || s0_int_iss_select) || s0_mmio_fire
  io.wakeup.bits := s0_out.uop

  XSDebug(io.dcache.req.fire,
    p"[DCACHE LOAD REQ] pc ${Hexadecimal(s0_sel_src.uop.pc)}, vaddr ${Hexadecimal(s0_sel_src.vaddr)}\n"
  )
  XSDebug(s0_valid,
    p"S0: pc ${Hexadecimal(s0_out.uop.pc)}, lId ${Hexadecimal(s0_out.uop.lqIdx.asUInt)}, " +
    p"vaddr ${Hexadecimal(s0_out.vaddr)}, mask ${Hexadecimal(s0_out.mask)}\n")

  // Pipeline
  // --------------------------------------------------------------------------------
  // stage 1
  // --------------------------------------------------------------------------------
  // TLB resp (send paddr to dcache)
  val s1_valid      = RegInit(false.B)
  val s1_in         = Wire(new LqWriteBundle)
  val s1_out        = Wire(new LqWriteBundle)
  val s1_kill       = Wire(Bool())
  val s1_can_go     = s2_ready
  val s1_fire       = s1_valid && !s1_kill && s1_can_go
  val s1_vecActive        = RegEnable(s0_out.vecActive, true.B, s0_fire)
  val s1_vec_alignedType = RegEnable(io.vecldin.bits.alignedType, s0_fire)

  s1_ready := !s1_valid || s1_kill || s2_ready
  when (s0_fire) { s1_valid := true.B }
  .elsewhen (s1_fire) { s1_valid := false.B }
  .elsewhen (s1_kill) { s1_valid := false.B }
  s1_in   := RegEnable(s0_out, s0_fire)

  val s1_fast_rep_dly_kill = RegEnable(io.fast_rep_in.bits.lateKill, io.fast_rep_in.valid) && s1_in.isFastReplay
  val s1_fast_rep_dly_err =  RegEnable(io.fast_rep_in.bits.delayedLoadError, io.fast_rep_in.valid) && s1_in.isFastReplay
  val s1_l2l_fwd_dly_err  = RegEnable(io.l2l_fwd_in.dly_ld_err, io.l2l_fwd_in.valid) && s1_in.isFastPath
  val s1_dly_err          = s1_fast_rep_dly_err || s1_l2l_fwd_dly_err
  val s1_vaddr_hi         = Wire(UInt())
  val s1_vaddr_lo         = Wire(UInt())
  val s1_vaddr            = Wire(UInt())
  val s1_paddr_dup_lsu    = Wire(UInt())
  val s1_paddr_dup_dcache = Wire(UInt())
  val s1_exception        = ExceptionNO.selectByFu(s1_out.uop.exceptionVec, LduCfg).asUInt.orR   // af & pf exception were modified below.
  val s1_tlb_miss         = io.tlb.resp.bits.miss
  val s1_prf              = s1_in.isPrefetch
  val s1_hw_prf           = s1_in.isHWPrefetch
  val s1_sw_prf           = s1_prf && !s1_hw_prf
  val s1_tlb_memidx       = io.tlb.resp.bits.memidx

  s1_vaddr_hi         := s1_in.vaddr(VAddrBits - 1, 6)
  s1_vaddr_lo         := s1_in.vaddr(5, 0)
  s1_vaddr            := Cat(s1_vaddr_hi, s1_vaddr_lo)
  s1_paddr_dup_lsu    := io.tlb.resp.bits.paddr(0)
  s1_paddr_dup_dcache := io.tlb.resp.bits.paddr(1)

  when (s1_tlb_memidx.is_ld && io.tlb.resp.valid && !s1_tlb_miss && s1_tlb_memidx.idx === s1_in.uop.lqIdx.value) {
    // printf("load idx = %d\n", s1_tlb_memidx.idx)
    s1_out.uop.debugInfo.tlbRespTime := GTimer()
  }

  io.tlb.req_kill   := s1_kill || s1_dly_err
  io.tlb.resp.ready := true.B

  io.dcache.s1_paddr_dup_lsu    <> s1_paddr_dup_lsu
  io.dcache.s1_paddr_dup_dcache <> s1_paddr_dup_dcache
  io.dcache.s1_kill             := s1_kill || s1_dly_err || s1_tlb_miss || s1_exception

  // store to load forwarding
  io.sbuffer.valid := s1_valid && !(s1_exception || s1_tlb_miss || s1_kill || s1_dly_err || s1_prf)
  io.sbuffer.vaddr := s1_vaddr
  io.sbuffer.paddr := s1_paddr_dup_lsu
  io.sbuffer.uop   := s1_in.uop
  io.sbuffer.sqIdx := s1_in.uop.sqIdx
  io.sbuffer.mask  := s1_in.mask
  io.sbuffer.pc    := s1_in.uop.pc // FIXME: remove it

  io.vec_forward.valid := s1_valid && !(s1_exception || s1_tlb_miss || s1_kill || s1_prf)
  io.vec_forward.vaddr := s1_vaddr
  io.vec_forward.paddr := s1_paddr_dup_lsu
  io.vec_forward.uop   := s1_in.uop
  io.vec_forward.sqIdx := s1_in.uop.sqIdx
  io.vec_forward.mask  := s1_in.mask
  io.vec_forward.pc    := s1_in.uop.pc // FIXME: remove it

  io.lsq.forward.valid     := s1_valid && !(s1_exception || s1_tlb_miss || s1_kill || s1_dly_err || s1_prf)
  io.lsq.forward.vaddr     := s1_vaddr
  io.lsq.forward.paddr     := s1_paddr_dup_lsu
  io.lsq.forward.uop       := s1_in.uop
  io.lsq.forward.sqIdx     := s1_in.uop.sqIdx
  io.lsq.forward.sqIdxMask := 0.U
  io.lsq.forward.mask      := s1_in.mask
  io.lsq.forward.pc        := s1_in.uop.pc // FIXME: remove it

  // st-ld violation query
  // val s1_nuke_paddr_match = VecInit((0 until StorePipelineWidth).map(w => {Mux(s1_isvec && s1_in.is128bit,
  //   s1_paddr_dup_lsu(PAddrBits-1, 4) === io.stld_nuke_query(w).bits.paddr(PAddrBits-1, 4),
  //   s1_paddr_dup_lsu(PAddrBits-1, 3) === io.stld_nuke_query(w).bits.paddr(PAddrBits-1, 3))}))
  val s1_nuke = VecInit((0 until StorePipelineWidth).map(w => {
                       io.stld_nuke_query(w).valid && // query valid
                       isAfter(s1_in.uop.robIdx, io.stld_nuke_query(w).bits.robIdx) && // older store
                       (s1_paddr_dup_lsu(PAddrBits-1, 3) === io.stld_nuke_query(w).bits.paddr(PAddrBits-1, 3)) && // paddr match
                       (s1_in.mask & io.stld_nuke_query(w).bits.mask).orR // data mask contain
                      })).asUInt.orR && !s1_tlb_miss

  s1_out                   := s1_in
  s1_out.vaddr             := s1_vaddr
  s1_out.paddr             := s1_paddr_dup_lsu
  s1_out.tlbMiss           := s1_tlb_miss
  s1_out.ptwBack           := io.tlb.resp.bits.ptwBack
  s1_out.rsIdx             := s1_in.rsIdx
  s1_out.rep_info.debug    := s1_in.uop.debugInfo
  s1_out.rep_info.nuke     := s1_nuke && !s1_sw_prf
  s1_out.delayedLoadError  := s1_dly_err

  when (!s1_dly_err) {
    // current ori test will cause the case of ldest == 0, below will be modifeid in the future.
    // af & pf exception were modified
    s1_out.uop.exceptionVec(loadPageFault)   := io.tlb.resp.bits.excp(0).pf.ld && s1_vecActive && !s1_tlb_miss
    s1_out.uop.exceptionVec(loadAccessFault) := io.tlb.resp.bits.excp(0).af.ld && s1_vecActive && !s1_tlb_miss
  } .otherwise {
    s1_out.uop.exceptionVec(loadPageFault)      := false.B
    s1_out.uop.exceptionVec(loadAddrMisaligned) := false.B
    s1_out.uop.exceptionVec(loadAccessFault)    := s1_dly_err && s1_vecActive
  }

  // pointer chasing
  val s1_try_ptr_chasing       = GatedValidRegNext(s0_do_try_ptr_chasing, false.B)
  val s1_ptr_chasing_vaddr     = RegEnable(s0_ptr_chasing_vaddr, s0_do_try_ptr_chasing)
  val s1_fu_op_type_not_ld     = WireInit(false.B)
  val s1_not_fast_match        = WireInit(false.B)
  val s1_addr_mismatch         = WireInit(false.B)
  val s1_addr_misaligned       = WireInit(false.B)
  val s1_fast_mismatch         = WireInit(false.B)
  val s1_ptr_chasing_canceled  = WireInit(false.B)
  val s1_cancel_ptr_chasing    = WireInit(false.B)

  val s1_redirect_reg = Wire(Valid(new Redirect))
  s1_redirect_reg.bits := RegEnable(io.redirect.bits, io.redirect.valid)
  s1_redirect_reg.valid := GatedValidRegNext(io.redirect.valid)

  s1_kill := s1_fast_rep_dly_kill ||
             s1_cancel_ptr_chasing ||
             s1_in.uop.robIdx.needFlush(io.redirect) ||
<<<<<<< HEAD
            (s1_in.uop.robIdx.needFlush(RegNext(io.redirect)) && !RegNext(s0_try_ptr_chasing)) ||
             RegEnable(s0_kill, false.B, io.ldin.valid || io.replay.valid || io.l2l_fwd_in.valid || io.fast_rep_in.valid || io.vecldin.valid)
=======
            (s1_in.uop.robIdx.needFlush(s1_redirect_reg) && !GatedValidRegNext(s0_try_ptr_chasing)) ||
             RegEnable(s0_kill, false.B, io.ldin.valid || io.replay.valid || io.l2l_fwd_in.valid || io.fast_rep_in.valid)
>>>>>>> 1d66183d

  if (EnableLoadToLoadForward) {
    // Sometimes, we need to cancel the load-load forwarding.
    // These can be put at S0 if timing is bad at S1.
    // Case 0: CACHE_SET(base + offset) != CACHE_SET(base) (lowest 6-bit addition has an overflow)
    s1_addr_mismatch     := s1_ptr_chasing_vaddr(6) ||
                             RegEnable(io.ld_fast_imm(11, 6).orR, s0_do_try_ptr_chasing)
    // Case 1: the address is not 64-bit aligned or the fuOpType is not LD
    s1_addr_misaligned := s1_ptr_chasing_vaddr(2, 0).orR
    s1_fu_op_type_not_ld := io.ldin.bits.uop.fuOpType =/= LSUOpType.ld
    // Case 2: this load-load uop is cancelled
    s1_ptr_chasing_canceled := !io.ldin.valid
    // Case 3: fast mismatch
    s1_fast_mismatch := RegEnable(!io.ld_fast_match, s0_do_try_ptr_chasing)

    when (s1_try_ptr_chasing) {
      s1_cancel_ptr_chasing := s1_addr_mismatch ||
                               s1_addr_misaligned ||
                               s1_fu_op_type_not_ld ||
                               s1_ptr_chasing_canceled ||
                               s1_fast_mismatch

      s1_in.uop           := io.ldin.bits.uop
      s1_in.rsIdx         := io.ldin.bits.iqIdx
      s1_in.isFirstIssue  := io.ldin.bits.isFirstIssue
      s1_vaddr_lo         := s1_ptr_chasing_vaddr(5, 0)
      s1_paddr_dup_lsu    := Cat(io.tlb.resp.bits.paddr(0)(PAddrBits - 1, 6), s1_vaddr_lo)
      s1_paddr_dup_dcache := Cat(io.tlb.resp.bits.paddr(0)(PAddrBits - 1, 6), s1_vaddr_lo)

      // recored tlb time when get the data to ensure the correctness of the latency calculation (although it should not record in here, because it does not use tlb)
      s1_in.uop.debugInfo.tlbFirstReqTime := GTimer()
      s1_in.uop.debugInfo.tlbRespTime     := GTimer()
    }
    when (!s1_cancel_ptr_chasing) {
      s0_ptr_chasing_canceled := s1_try_ptr_chasing && !io.replay.fire && !io.fast_rep_in.fire
      when (s1_try_ptr_chasing) {
        io.ldin.ready := true.B
      }
    }
  }

  // pre-calcuate sqIdx mask in s0, then send it to lsq in s1 for forwarding
  val s1_sqIdx_mask = RegEnable(UIntToMask(s0_out.uop.sqIdx.value, StoreQueueSize), s0_fire)
  // to enable load-load, sqIdxMask must be calculated based on ldin.uop
  // If the timing here is not OK, load-load forwarding has to be disabled.
  // Or we calculate sqIdxMask at RS??
  io.lsq.forward.sqIdxMask := s1_sqIdx_mask
  if (EnableLoadToLoadForward) {
    when (s1_try_ptr_chasing) {
      io.lsq.forward.sqIdxMask := UIntToMask(io.ldin.bits.uop.sqIdx.value, StoreQueueSize)
    }
  }

  io.forward_mshr.valid  := s1_valid && s1_out.forward_tlDchannel
  io.forward_mshr.mshrid := s1_out.mshrid
  io.forward_mshr.paddr  := s1_out.paddr

  XSDebug(s1_valid,
    p"S1: pc ${Hexadecimal(s1_out.uop.pc)}, lId ${Hexadecimal(s1_out.uop.lqIdx.asUInt)}, tlb_miss ${io.tlb.resp.bits.miss}, " +
    p"paddr ${Hexadecimal(s1_out.paddr)}, mmio ${s1_out.mmio}\n")

  // Pipeline
  // --------------------------------------------------------------------------------
  // stage 2
  // --------------------------------------------------------------------------------
  // s2: DCache resp
  val s2_valid  = RegInit(false.B)
  val s2_in     = Wire(new LqWriteBundle)
  val s2_out    = Wire(new LqWriteBundle)
  val s2_kill   = Wire(Bool())
  val s2_can_go = s3_ready
  val s2_fire   = s2_valid && !s2_kill && s2_can_go
  val s2_vecActive = RegEnable(s1_out.vecActive, true.B, s1_fire)
  val s2_isvec  = RegEnable(s1_out.isvec, false.B, s1_fire)
  val s2_vec_alignedType = RegEnable(s1_vec_alignedType, s1_fire)

  s2_kill := s2_in.uop.robIdx.needFlush(io.redirect)
  s2_ready := !s2_valid || s2_kill || s3_ready
  when (s1_fire) { s2_valid := true.B }
  .elsewhen (s2_fire) { s2_valid := false.B }
  .elsewhen (s2_kill) { s2_valid := false.B }
  s2_in := RegEnable(s1_out, s1_fire)

  val s2_pmp = WireInit(io.pmp)

  val s2_prf    = s2_in.isPrefetch
  val s2_hw_prf = s2_in.isHWPrefetch

  // exception that may cause load addr to be invalid / illegal
  // if such exception happen, that inst and its exception info
  // will be force writebacked to rob
  val s2_exception_vec = WireInit(s2_in.uop.exceptionVec)
  when (!s2_in.delayedLoadError) {
<<<<<<< HEAD
    s2_exception_vec(loadAccessFault) := (s2_in.uop.exceptionVec(loadAccessFault) || s2_pmp.ld ||
                                       (io.dcache.resp.bits.tag_error && RegNext(io.csrCtrl.cache_error_enable))) && s2_vecActive
=======
    s2_exception_vec(loadAccessFault) := s2_in.uop.cf.exceptionVec(loadAccessFault) || s2_pmp.ld ||
                                       (io.dcache.resp.bits.tag_error && GatedValidRegNext(io.csrCtrl.cache_error_enable))
>>>>>>> 1d66183d
  }

  // soft prefetch will not trigger any exception (but ecc error interrupt may
  // be triggered)
  when (!s2_in.delayedLoadError && (s2_prf || s2_in.tlbMiss)) {
    s2_exception_vec := 0.U.asTypeOf(s2_exception_vec.cloneType)
  }
  val s2_exception = ExceptionNO.selectByFu(s2_exception_vec, LduCfg).asUInt.orR && s2_vecActive

  val (s2_fwd_frm_d_chan, s2_fwd_data_frm_d_chan) = io.tl_d_channel.forward(s1_valid && s1_out.forward_tlDchannel, s1_out.mshrid, s1_out.paddr)
  val (s2_fwd_data_valid, s2_fwd_frm_mshr, s2_fwd_data_frm_mshr) = io.forward_mshr.forward()
  val s2_fwd_frm_d_chan_or_mshr = s2_fwd_data_valid && (s2_fwd_frm_d_chan || s2_fwd_frm_mshr)

  // writeback access fault caused by ecc error / bus error
  // * ecc data error is slow to generate, so we will not use it until load stage 3
  // * in load stage 3, an extra signal io.load_error will be used to
  val s2_actually_mmio = s2_pmp.mmio
  val s2_mmio          = !s2_prf &&
                          s2_actually_mmio &&
                         !s2_exception &&
                         !s2_in.tlbMiss

  val s2_full_fwd      = Wire(Bool())
  val s2_mem_amb       = s2_in.uop.storeSetHit &&
                         io.lsq.forward.addrInvalid

  val s2_tlb_miss      = s2_in.tlbMiss
  val s2_fwd_fail      = io.lsq.forward.dataInvalid || io.vec_forward.dataInvalid
  val s2_dcache_miss   = io.dcache.resp.bits.miss &&
                         !s2_fwd_frm_d_chan_or_mshr &&
                         !s2_full_fwd

  val s2_mq_nack       = io.dcache.s2_mq_nack &&
                         !s2_fwd_frm_d_chan_or_mshr &&
                         !s2_full_fwd

  val s2_bank_conflict = io.dcache.s2_bank_conflict &&
                         !s2_fwd_frm_d_chan_or_mshr &&
                         !s2_full_fwd

  val s2_wpu_pred_fail = io.dcache.s2_wpu_pred_fail &&
                        !s2_fwd_frm_d_chan_or_mshr &&
                        !s2_full_fwd

  val s2_rar_nack      = io.lsq.ldld_nuke_query.req.valid &&
                         !io.lsq.ldld_nuke_query.req.ready

  val s2_raw_nack      = io.lsq.stld_nuke_query.req.valid &&
                         !io.lsq.stld_nuke_query.req.ready
  // st-ld violation query
  //  NeedFastRecovery Valid when
  //  1. Fast recovery query request Valid.
  //  2. Load instruction is younger than requestors(store instructions).
  //  3. Physical address match.
  //  4. Data contains.
  val s2_nuke          = VecInit((0 until StorePipelineWidth).map(w => {
                          io.stld_nuke_query(w).valid && // query valid
                          isAfter(s2_in.uop.robIdx, io.stld_nuke_query(w).bits.robIdx) && // older store
                          // TODO: Fix me when vector instruction
                          (s2_in.paddr(PAddrBits-1, 3) === io.stld_nuke_query(w).bits.paddr(PAddrBits-1, 3)) && // paddr match
                          (s2_in.mask & io.stld_nuke_query(w).bits.mask).orR // data mask contain
                        })).asUInt.orR && !s2_tlb_miss || s2_in.rep_info.nuke

  val s2_cache_handled   = io.dcache.resp.bits.handled
  val s2_cache_tag_error = GatedValidRegNext(io.csrCtrl.cache_error_enable) &&
                           io.dcache.resp.bits.tag_error

  val s2_troublem        = !s2_exception &&
                           !s2_mmio &&
                           !s2_prf &&
                           !s2_in.delayedLoadError

  io.dcache.resp.ready  := true.B
  val s2_dcache_should_resp = !(s2_in.tlbMiss || s2_exception || s2_in.delayedLoadError || s2_mmio || s2_prf)
  assert(!(s2_valid && (s2_dcache_should_resp && !io.dcache.resp.valid)), "DCache response got lost")

  // fast replay require
  val s2_dcache_fast_rep = (s2_mq_nack || !s2_dcache_miss && (s2_bank_conflict || s2_wpu_pred_fail))
  val s2_nuke_fast_rep   = !s2_mq_nack &&
                           !s2_dcache_miss &&
                           !s2_bank_conflict &&
                           !s2_wpu_pred_fail &&
                           !s2_rar_nack &&
                           !s2_raw_nack &&
                           s2_nuke

  val s2_fast_rep = !s2_mem_amb &&
                    !s2_tlb_miss &&
                    !s2_fwd_fail &&
                    (s2_dcache_fast_rep || s2_nuke_fast_rep) &&
                    s2_troublem

  // need allocate new entry
  val s2_can_query = !s2_mem_amb &&
                     !s2_tlb_miss &&
                     !s2_fwd_fail &&
                     s2_troublem

  val s2_data_fwded = s2_dcache_miss && (s2_full_fwd || s2_cache_tag_error)

  // ld-ld violation require
  io.lsq.ldld_nuke_query.req.valid           := s2_valid && s2_can_query
  io.lsq.ldld_nuke_query.req.bits.uop        := s2_in.uop
  io.lsq.ldld_nuke_query.req.bits.mask       := s2_in.mask
  io.lsq.ldld_nuke_query.req.bits.paddr      := s2_in.paddr
  io.lsq.ldld_nuke_query.req.bits.data_valid := Mux(s2_full_fwd || s2_fwd_data_valid, true.B, !s2_dcache_miss)

  // st-ld violation require
  io.lsq.stld_nuke_query.req.valid           := s2_valid && s2_can_query
  io.lsq.stld_nuke_query.req.bits.uop        := s2_in.uop
  io.lsq.stld_nuke_query.req.bits.mask       := s2_in.mask
  io.lsq.stld_nuke_query.req.bits.paddr      := s2_in.paddr
  io.lsq.stld_nuke_query.req.bits.data_valid := Mux(s2_full_fwd || s2_fwd_data_valid, true.B, !s2_dcache_miss)

  // merge forward result
  // lsq has higher priority than sbuffer
  val s2_fwd_mask = Wire(Vec((VLEN/8), Bool()))
  val s2_fwd_data = Wire(Vec((VLEN/8), UInt(8.W)))
  s2_full_fwd := ((~s2_fwd_mask.asUInt).asUInt & s2_in.mask) === 0.U && !io.lsq.forward.dataInvalid && !io.vec_forward.dataInvalid
  // generate XLEN/8 Muxs
  for (i <- 0 until VLEN / 8) {
    s2_fwd_mask(i) := io.lsq.forward.forwardMask(i) || io.sbuffer.forwardMask(i) || io.vec_forward.forwardMask(i)
    s2_fwd_data(i) := Mux(
      io.lsq.forward.forwardMask(i),
      io.lsq.forward.forwardData(i),
      Mux(
        io.vec_forward.forwardMask(i),
        io.vec_forward.forwardData(i),
        io.sbuffer.forwardData(i)
      )
    )
  }

  XSDebug(s2_fire, "[FWD LOAD RESP] pc %x fwd %x(%b) + %x(%b)\n",
    s2_in.uop.pc,
    io.lsq.forward.forwardData.asUInt, io.lsq.forward.forwardMask.asUInt,
    s2_in.forwardData.asUInt, s2_in.forwardMask.asUInt
  )

  //
  s2_out                     := s2_in
  s2_out.data                := 0.U // data will be generated in load s3
  s2_out.uop.fpWen           := s2_in.uop.fpWen && !s2_exception
  s2_out.mmio                := s2_mmio
  s2_out.uop.flushPipe       := false.B
  s2_out.uop.exceptionVec    := s2_exception_vec
  s2_out.forwardMask         := s2_fwd_mask
  s2_out.forwardData         := s2_fwd_data
  s2_out.handledByMSHR       := s2_cache_handled
  s2_out.miss                := s2_dcache_miss && s2_troublem
  s2_out.feedbacked          := io.feedback_fast.valid

  // Generate replay signal caused by:
  // * st-ld violation check
  // * tlb miss
  // * dcache replay
  // * forward data invalid
  // * dcache miss
  s2_out.rep_info.mem_amb         := s2_mem_amb && s2_troublem
  s2_out.rep_info.tlb_miss        := s2_tlb_miss && s2_troublem
  s2_out.rep_info.fwd_fail        := s2_fwd_fail && s2_troublem
  s2_out.rep_info.dcache_rep      := s2_mq_nack && s2_troublem
  s2_out.rep_info.dcache_miss     := s2_dcache_miss && s2_troublem
  s2_out.rep_info.bank_conflict   := s2_bank_conflict && s2_troublem
  s2_out.rep_info.wpu_fail        := s2_wpu_pred_fail && s2_troublem
  s2_out.rep_info.rar_nack        := s2_rar_nack && s2_troublem
  s2_out.rep_info.raw_nack        := s2_raw_nack && s2_troublem
  s2_out.rep_info.nuke            := s2_nuke && s2_troublem
  s2_out.rep_info.full_fwd        := s2_data_fwded
  s2_out.rep_info.data_inv_sq_idx := Mux(io.vec_forward.dataInvalid, s2_out.uop.sqIdx, io.lsq.forward.dataInvalidSqIdx)
  s2_out.rep_info.addr_inv_sq_idx := Mux(io.vec_forward.addrInvalid, s2_out.uop.sqIdx, io.lsq.forward.addrInvalidSqIdx)
  s2_out.rep_info.rep_carry       := io.dcache.resp.bits.replayCarry
  s2_out.rep_info.mshr_id         := io.dcache.resp.bits.mshr_id
  s2_out.rep_info.last_beat       := s2_in.paddr(log2Up(refillBytes))
  s2_out.rep_info.debug           := s2_in.uop.debugInfo
  s2_out.rep_info.tlb_id          := io.tlb_hint.id
  s2_out.rep_info.tlb_full        := io.tlb_hint.full

  // if forward fail, replay this inst from fetch
  val debug_fwd_fail_rep = s2_fwd_fail && !s2_troublem && !s2_in.tlbMiss
  // if ld-ld violation is detected, replay from this inst from fetch
  val debug_ldld_nuke_rep = false.B // s2_ldld_violation && !s2_mmio && !s2_is_prefetch && !s2_in.tlbMiss

  // to be removed
  io.feedback_fast.valid                 := false.B
  io.feedback_fast.bits.hit              := false.B
  io.feedback_fast.bits.flushState       := s2_in.ptwBack
  io.feedback_fast.bits.robIdx           := s2_in.uop.robIdx
  io.feedback_fast.bits.sourceType       := RSFeedbackType.lrqFull
  io.feedback_fast.bits.dataInvalidSqIdx := DontCare

  io.ldCancel.ld1Cancel := false.B

  // fast wakeup
  val s1_fast_uop_valid = WireInit(false.B)
  s1_fast_uop_valid :=
    !io.dcache.s1_disable_fast_wakeup &&
    s1_valid &&
    !s1_kill &&
    !io.tlb.resp.bits.miss &&
    !io.lsq.forward.dataInvalidFast
<<<<<<< HEAD
  ) && (s2_valid && !s2_out.rep_info.need_rep && !s2_mmio) && !s2_isvec
  io.fast_uop.bits := RegNext(s1_out.uop)
=======
  io.fast_uop.valid := GatedValidRegNext(s1_fast_uop_valid) && (s2_valid && !s2_out.rep_info.need_rep && !s2_mmio)
  io.fast_uop.bits := RegEnable(s1_out.uop, s1_fast_uop_valid)
>>>>>>> 1d66183d

  //
  io.s2_ptr_chasing                    := RegEnable(s1_try_ptr_chasing && !s1_cancel_ptr_chasing, false.B, s1_fire)

  // RegNext prefetch train for better timing
  // ** Now, prefetch train is valid at load s3 **
  val s2_prefetch_train_valid = WireInit(false.B)
  s2_prefetch_train_valid              := s2_valid && !s2_actually_mmio && !s2_in.tlbMiss
  io.prefetch_train.valid              := GatedValidRegNext(s2_prefetch_train_valid)
  io.prefetch_train.bits.fromLsPipelineBundle(s2_in, latch = true, enable = s2_prefetch_train_valid)
  io.prefetch_train.bits.miss          := RegEnable(io.dcache.resp.bits.miss, s2_prefetch_train_valid) // TODO: use trace with bank conflict?
  io.prefetch_train.bits.meta_prefetch := RegEnable(io.dcache.resp.bits.meta_prefetch, s2_prefetch_train_valid)
  io.prefetch_train.bits.meta_access   := RegEnable(io.dcache.resp.bits.meta_access, s2_prefetch_train_valid)
  io.s1_prefetch_spec := s1_fire
  io.s0_prefetch_spec := s0_fire

  val s2_prefetch_train_l1_valid = WireInit(false.B)
  s2_prefetch_train_l1_valid              := s2_valid && !s2_actually_mmio
  io.prefetch_train_l1.valid              := GatedValidRegNext(s2_prefetch_train_l1_valid)
  io.prefetch_train_l1.bits.fromLsPipelineBundle(s2_in, latch = true, enable = s2_prefetch_train_l1_valid)
  io.prefetch_train_l1.bits.miss          := RegEnable(io.dcache.resp.bits.miss, s2_prefetch_train_l1_valid)
  io.prefetch_train_l1.bits.meta_prefetch := RegEnable(io.dcache.resp.bits.meta_prefetch, s2_prefetch_train_l1_valid)
  io.prefetch_train_l1.bits.meta_access   := RegEnable(io.dcache.resp.bits.meta_access, s2_prefetch_train_l1_valid)
  if (env.FPGAPlatform){
    io.dcache.s0_pc := DontCare
    io.dcache.s1_pc := DontCare
    io.dcache.s2_pc := DontCare
  }else{
    io.dcache.s0_pc := s0_out.uop.pc
    io.dcache.s1_pc := s1_out.uop.pc
    io.dcache.s2_pc := s2_out.uop.pc
  }
  io.dcache.s2_kill := s2_pmp.ld || s2_actually_mmio || s2_kill

  val s1_ld_left_fire = s1_valid && !s1_kill && s2_ready
  val s2_ld_valid_dup = RegInit(0.U(6.W))
  s2_ld_valid_dup := 0x0.U(6.W)
  when (s1_ld_left_fire && !s1_out.isHWPrefetch) { s2_ld_valid_dup := 0x3f.U(6.W) }
  when (s1_kill || s1_out.isHWPrefetch) { s2_ld_valid_dup := 0x0.U(6.W) }
  assert(RegNext((s2_valid === s2_ld_valid_dup(0)) || RegNext(s1_out.isHWPrefetch)))

  // Pipeline
  // --------------------------------------------------------------------------------
  // stage 3
  // --------------------------------------------------------------------------------
  // writeback and update load queue
  val s3_valid        = GatedValidRegNext(s2_valid && !s2_out.isHWPrefetch && !s2_out.uop.robIdx.needFlush(io.redirect))
  val s3_in           = RegEnable(s2_out, s2_fire)
  val s3_out          = Wire(Valid(new MemExuOutput))
  val s3_dcache_rep   = RegEnable(s2_dcache_fast_rep && s2_troublem, false.B, s2_fire)
  val s3_ld_valid_dup = RegEnable(s2_ld_valid_dup, s2_fire)
  val s3_fast_rep     = Wire(Bool())
  val s3_troublem     = GatedValidRegNext(s2_troublem)
  val s3_kill         = s3_in.uop.robIdx.needFlush(io.redirect)
  val s3_vecout       = Wire(new OnlyVecExuOutput)
  val s3_vecActive    = RegEnable(s2_out.vecActive, true.B, s2_fire)
  val s3_isvec        = RegEnable(s2_out.isvec, false.B, s2_fire)
  val s3_vec_alignedType = RegEnable(s2_vec_alignedType, s2_fire)
  val s3_mmio         = Wire(chiselTypeOf(io.lsq.uncache))
  s3_ready := !s3_valid || s3_kill || io.ldout.ready
  s3_mmio.valid := RegNextN(io.lsq.uncache.valid, 3, Some(false.B))
  s3_mmio.ready := RegNextN(io.lsq.uncache.ready, 3, Some(false.B))
  s3_mmio.bits  := RegNextN(io.lsq.uncache.bits, 3)

  // forwrad last beat
  val (s3_fwd_frm_d_chan, s3_fwd_data_frm_d_chan) = io.tl_d_channel.forward(s2_valid && s2_out.forward_tlDchannel, s2_out.mshrid, s2_out.paddr)
  val s3_fwd_data_valid = RegEnable(s2_fwd_data_valid, false.B, s2_valid)
  val s3_fwd_frm_d_chan_valid = (s3_fwd_frm_d_chan && s3_fwd_data_valid && s3_in.handledByMSHR)
  val s3_fast_rep_canceled = io.replay.valid && io.replay.bits.forward_tlDchannel || !io.dcache.req.ready && !s3_isvec

  // s3 load fast replay
  io.fast_rep_out.valid := s3_valid && s3_fast_rep && !s3_in.uop.robIdx.needFlush(io.redirect) && !s3_isvec
  io.fast_rep_out.bits := s3_in

  io.lsq.ldin.valid := s3_valid && (!s3_fast_rep || s3_fast_rep_canceled) && !s3_in.feedbacked
  // TODO: check this --by hx
  // io.lsq.ldin.valid := s3_valid && (!s3_fast_rep || !io.fast_rep_out.ready) && !s3_in.feedbacked && !s3_in.lateKill
  io.lsq.ldin.bits := s3_in
  io.lsq.ldin.bits.miss := s3_in.miss && !s3_fwd_frm_d_chan_valid

  /* <------- DANGEROUS: Don't change sequence here ! -------> */
  io.lsq.ldin.bits.data_wen_dup := s3_ld_valid_dup.asBools
  io.lsq.ldin.bits.replacementUpdated := io.dcache.resp.bits.replacementUpdated
  io.lsq.ldin.bits.missDbUpdated := GatedValidRegNext(s2_fire && s2_in.hasROBEntry && !s2_in.tlbMiss && !s2_in.missDbUpdated)

  val s3_dly_ld_err =
    if (EnableAccurateLoadError) {
      io.dcache.resp.bits.error_delayed && GatedValidRegNext(io.csrCtrl.cache_error_enable) && s3_troublem
    } else {
      WireInit(false.B)
    }
  io.s3_dly_ld_err := false.B // s3_dly_ld_err && s3_valid
  io.lsq.ldin.bits.dcacheRequireReplay  := s3_dcache_rep
  io.fast_rep_out.bits.delayedLoadError := s3_dly_ld_err

  val s3_vp_match_fail = GatedValidRegNext(io.lsq.forward.matchInvalid || io.sbuffer.matchInvalid) && s3_troublem
  val s3_rep_frm_fetch = s3_vp_match_fail
  val s3_ldld_rep_inst =
      io.lsq.ldld_nuke_query.resp.valid &&
      io.lsq.ldld_nuke_query.resp.bits.rep_frm_fetch &&
      GatedValidRegNext(io.csrCtrl.ldld_vio_check_enable)
  val s3_flushPipe = s3_ldld_rep_inst

  val s3_rep_info = WireInit(s3_in.rep_info)
  s3_rep_info.dcache_miss   := s3_in.rep_info.dcache_miss && !s3_fwd_frm_d_chan_valid
  val s3_sel_rep_cause = PriorityEncoderOH(s3_rep_info.cause.asUInt)

  val s3_exception = ExceptionNO.selectByFu(s3_in.uop.exceptionVec, LduCfg).asUInt.orR && s3_vecActive
  when (s3_exception || s3_dly_ld_err || s3_rep_frm_fetch) {
    io.lsq.ldin.bits.rep_info.cause := 0.U.asTypeOf(s3_rep_info.cause.cloneType)
  } .otherwise {
    io.lsq.ldin.bits.rep_info.cause := VecInit(s3_sel_rep_cause.asBools)
  }

  // Int load, if hit, will be writebacked at s3
  s3_out.valid                := s3_valid && !io.lsq.ldin.bits.rep_info.need_rep && !s3_in.mmio
  s3_out.bits.uop             := s3_in.uop
  s3_out.bits.uop.exceptionVec(loadAccessFault) := (s3_dly_ld_err || s3_in.uop.exceptionVec(loadAccessFault)) && s3_vecActive
  s3_out.bits.uop.flushPipe   := false.B
  s3_out.bits.uop.replayInst  := s3_rep_frm_fetch || s3_flushPipe
  s3_out.bits.data            := s3_in.data
  s3_out.bits.debug.isMMIO    := s3_in.mmio
  s3_out.bits.debug.isPerfCnt := false.B
  s3_out.bits.debug.paddr     := s3_in.paddr
  s3_out.bits.debug.vaddr     := s3_in.vaddr
  // Vector load
  s3_vecout.isvec             := s3_isvec
  s3_vecout.vecdata           := 0.U // Data will be assigned later
  s3_vecout.mask              := s3_in.mask
  // s3_vecout.rob_idx_valid     := s3_in.rob_idx_valid
  // s3_vecout.inner_idx         := s3_in.inner_idx
  // s3_vecout.rob_idx           := s3_in.rob_idx
  // s3_vecout.offset            := s3_in.offset
  s3_vecout.reg_offset        := s3_in.reg_offset
  s3_vecout.vecActive         := s3_vecActive
  s3_vecout.is_first_ele      := s3_in.is_first_ele
  s3_vecout.uopQueuePtr       := DontCare // uopQueuePtr is already saved in flow queue
  s3_vecout.flowPtr           := s3_in.flowPtr
  s3_vecout.elemIdx           := DontCare // elemIdx is already saved in flow queue
  s3_vecout.elemIdxInsideVd   := DontCare

  io.rollback.valid := s3_valid && (s3_rep_frm_fetch || s3_flushPipe) && !s3_exception
  io.rollback.bits             := DontCare
  io.rollback.bits.isRVC       := s3_out.bits.uop.preDecodeInfo.isRVC
  io.rollback.bits.robIdx      := s3_out.bits.uop.robIdx
  io.rollback.bits.ftqIdx      := s3_out.bits.uop.ftqPtr
  io.rollback.bits.ftqOffset   := s3_out.bits.uop.ftqOffset
  io.rollback.bits.level       := Mux(s3_rep_frm_fetch, RedirectLevel.flush, RedirectLevel.flushAfter)
  io.rollback.bits.cfiUpdate.target := s3_out.bits.uop.pc
  io.rollback.bits.debug_runahead_checkpoint_id := s3_out.bits.uop.debugInfo.runahead_checkpoint_id
  /* <------- DANGEROUS: Don't change sequence here ! -------> */

  io.lsq.ldin.bits.uop := s3_out.bits.uop

  val s3_revoke = s3_exception || io.lsq.ldin.bits.rep_info.need_rep
  io.lsq.ldld_nuke_query.revoke := s3_revoke
  io.lsq.stld_nuke_query.revoke := s3_revoke

  // feedback slow
  s3_fast_rep := GatedValidRegNext(s2_fast_rep)

  val s3_fb_no_waiting = !s3_in.isLoadReplay &&
                        (!(s3_fast_rep && !s3_fast_rep_canceled)) &&
                        !s3_in.feedbacked

  //
  io.feedback_slow.valid                 := s3_valid && s3_fb_no_waiting
  io.feedback_slow.bits.hit              := !s3_rep_info.need_rep || io.lsq.ldin.ready
  io.feedback_slow.bits.flushState       := s3_in.ptwBack
  io.feedback_slow.bits.robIdx           := s3_in.uop.robIdx
  io.feedback_slow.bits.sourceType       := RSFeedbackType.lrqFull
  io.feedback_slow.bits.dataInvalidSqIdx := DontCare

  io.ldCancel.ld2Cancel := s3_valid && (
    io.lsq.ldin.bits.rep_info.need_rep ||                       // exe fail or
    s3_in.mmio                                                  // is mmio
  )

  val s3_ld_wb_meta = Mux(s3_valid, s3_out.bits, s3_mmio.bits)

  // data from load queue refill
  val s3_ld_raw_data_frm_uncache = RegNextN(io.lsq.ld_raw_data, 3)
  val s3_merged_data_frm_uncache = s3_ld_raw_data_frm_uncache.mergedData()
  val s3_picked_data_frm_uncache = LookupTree(s3_ld_raw_data_frm_uncache.addrOffset, List(
    "b000".U -> s3_merged_data_frm_uncache(63,  0),
    "b001".U -> s3_merged_data_frm_uncache(63,  8),
    "b010".U -> s3_merged_data_frm_uncache(63, 16),
    "b011".U -> s3_merged_data_frm_uncache(63, 24),
    "b100".U -> s3_merged_data_frm_uncache(63, 32),
    "b101".U -> s3_merged_data_frm_uncache(63, 40),
    "b110".U -> s3_merged_data_frm_uncache(63, 48),
    "b111".U -> s3_merged_data_frm_uncache(63, 56)
  ))
  val s3_ld_data_frm_uncache = rdataHelper(s3_ld_raw_data_frm_uncache.uop, s3_picked_data_frm_uncache)

  // data from dcache hit
  val s3_ld_raw_data_frm_cache = Wire(new LoadDataFromDcacheBundle)
  s3_ld_raw_data_frm_cache.respDcacheData       := io.dcache.resp.bits.data_delayed
  s3_ld_raw_data_frm_cache.forwardMask          := RegEnable(s2_fwd_mask, s2_valid)
  s3_ld_raw_data_frm_cache.forwardData          := RegEnable(s2_fwd_data, s2_valid)
  s3_ld_raw_data_frm_cache.uop                  := RegEnable(s2_out.uop, s2_valid)
  s3_ld_raw_data_frm_cache.addrOffset           := RegEnable(s2_out.paddr(3, 0), s2_valid)
  s3_ld_raw_data_frm_cache.forward_D            := RegEnable(s2_fwd_frm_d_chan, false.B, s2_valid) || s3_fwd_frm_d_chan_valid
  s3_ld_raw_data_frm_cache.forwardData_D        := Mux(s3_fwd_frm_d_chan_valid, s3_fwd_data_frm_d_chan, RegEnable(s2_fwd_data_frm_d_chan, s2_valid))
  s3_ld_raw_data_frm_cache.forward_mshr         := RegEnable(s2_fwd_frm_mshr, false.B, s2_valid)
  s3_ld_raw_data_frm_cache.forwardData_mshr     := RegEnable(s2_fwd_data_frm_mshr, s2_valid)
  s3_ld_raw_data_frm_cache.forward_result_valid := RegEnable(s2_fwd_data_valid, false.B, s2_valid)

  val s3_merged_data_frm_cache = s3_ld_raw_data_frm_cache.mergedData()
  val s3_picked_data_frm_cache = LookupTree(s3_ld_raw_data_frm_cache.addrOffset, List(
    "b0000".U -> s3_merged_data_frm_cache(63,    0),
    "b0001".U -> s3_merged_data_frm_cache(63,    8),
    "b0010".U -> s3_merged_data_frm_cache(63,   16),
    "b0011".U -> s3_merged_data_frm_cache(63,   24),
    "b0100".U -> s3_merged_data_frm_cache(63,   32),
    "b0101".U -> s3_merged_data_frm_cache(63,   40),
    "b0110".U -> s3_merged_data_frm_cache(63,   48),
    "b0111".U -> s3_merged_data_frm_cache(63,   56),
    "b1000".U -> s3_merged_data_frm_cache(127,  64),
    "b1001".U -> s3_merged_data_frm_cache(127,  72),
    "b1010".U -> s3_merged_data_frm_cache(127,  80),
    "b1011".U -> s3_merged_data_frm_cache(127,  88),
    "b1100".U -> s3_merged_data_frm_cache(127,  96),
    "b1101".U -> s3_merged_data_frm_cache(127, 104),
    "b1110".U -> s3_merged_data_frm_cache(127, 112),
    "b1111".U -> s3_merged_data_frm_cache(127, 120)
  ))
  val s3_ld_data_frm_cache = rdataHelper(s3_ld_raw_data_frm_cache.uop, s3_picked_data_frm_cache)

  // FIXME: add 1 cycle delay ?
  // io.lsq.uncache.ready := !s3_valid
  io.ldout.bits        := s3_ld_wb_meta
  io.ldout.bits.data   := Mux(s3_valid, s3_ld_data_frm_cache, s3_ld_data_frm_uncache)
  io.ldout.valid       := (s3_out.valid || (s3_mmio.valid && !s3_valid)) && !s3_vecout.isvec

  // TODO: check this --hx
  // io.ldout.valid       := s3_out.valid && !s3_out.bits.uop.robIdx.needFlush(io.redirect) && !s3_vecout.isvec ||
  //   io.lsq.uncache.valid && !io.lsq.uncache.bits.uop.robIdx.needFlush(io.redirect) && !s3_out.valid && !io.lsq.uncache.bits.isVls
  //  io.ldout.bits.data   := Mux(s3_out.valid, s3_ld_data_frm_cache, s3_ld_data_frm_uncache)
  //  io.ldout.valid       := s3_out.valid && !s3_out.bits.uop.robIdx.needFlush(io.redirect) ||
  //                         s3_mmio.valid && !s3_mmio.bits.uop.robIdx.needFlush(io.redirect) && !s3_out.valid

  // s3 load fast replay
  io.fast_rep_out.valid := s3_valid && s3_fast_rep && !s3_isvec
  io.fast_rep_out.bits := s3_in
  io.fast_rep_out.bits.lateKill := s3_rep_frm_fetch

  // vector output
  io.vecldout.bits.vec := s3_vecout
  // FIXME
  io.vecldout.bits.isPackage := DontCare
  io.vecldout.bits.packageNum := DontCare
  io.vecldout.bits.originAlignedType := DontCare
  io.vecldout.bits.alignedType := DontCare
  // TODO: VLSU, uncache data logic
  val vecdata = rdataVecHelper(s3_vec_alignedType, s3_picked_data_frm_cache)
  io.vecldout.bits.vec.vecdata := vecdata
  io.vecldout.bits.data := 0.U
  // io.vecldout.bits.fflags := s3_out.bits.fflags
  // io.vecldout.bits.redirectValid := s3_out.bits.redirectValid
  // io.vecldout.bits.redirect := s3_out.bits.redirect
  io.vecldout.bits.debug := s3_out.bits.debug
  io.vecldout.bits.uop := s3_out.bits.uop
  io.vecldout.valid := s3_out.valid && !s3_out.bits.uop.robIdx.needFlush(io.redirect) && s3_vecout.isvec ||
    io.lsq.uncache.valid && !io.lsq.uncache.bits.uop.robIdx.needFlush(io.redirect) && !s3_out.valid && !io.lsq.uncache.bits.isVls

  io.vecReplay.valid := s3_vecout.isvec && s3_valid && !s3_out.bits.uop.robIdx.needFlush(io.redirect) &&
    io.lsq.ldin.bits.rep_info.need_rep
  io.vecReplay.bits := DontCare
  io.vecReplay.bits.uop := s3_in.uop
  io.vecReplay.bits.vaddr := s3_in.vaddr
  io.vecReplay.bits.paddr := s3_in.paddr
  io.vecReplay.bits.mask := s3_in.mask
  io.vecReplay.bits.isvec := true.B
  io.vecReplay.bits.uop_unit_stride_fof := s3_in.uop_unit_stride_fof
  io.vecReplay.bits.reg_offset := s3_in.reg_offset
  io.vecReplay.bits.vecActive := s3_in.vecActive
  io.vecReplay.bits.is_first_ele := s3_in.is_first_ele
  io.vecReplay.bits.flowPtr := s3_in.flowPtr

  // fast load to load forward
  if (EnableLoadToLoadForward) {
    io.l2l_fwd_out.valid      := s3_valid && !s3_in.mmio && !s3_rep_info.need_rep
    io.l2l_fwd_out.data       := Mux(s3_in.vaddr(3), s3_merged_data_frm_cache(127, 64), s3_merged_data_frm_cache(63, 0))
    io.l2l_fwd_out.dly_ld_err := s3_dly_ld_err || // ecc delayed error
                                 s3_ldld_rep_inst ||
                                 s3_rep_frm_fetch
  } else {
    io.l2l_fwd_out.valid := false.B
    io.l2l_fwd_out.data := DontCare
    io.l2l_fwd_out.dly_ld_err := DontCare
  }

   // trigger
  val last_valid_data = RegNext(RegEnable(io.ldout.bits.data, io.ldout.fire))
  val hit_ld_addr_trig_hit_vec = Wire(Vec(TriggerNum, Bool()))
  val lq_ld_addr_trig_hit_vec = io.lsq.trigger.lqLoadAddrTriggerHitVec
  (0 until TriggerNum).map{i => {
    val tdata2    = RegNext(io.trigger(i).tdata2)
    val matchType = RegNext(io.trigger(i).matchType)
    val tEnable   = RegNext(io.trigger(i).tEnable)

    hit_ld_addr_trig_hit_vec(i) := TriggerCmp(RegNext(s2_out.vaddr), tdata2, matchType, tEnable)
    io.trigger(i).addrHit       := Mux(s3_out.valid, hit_ld_addr_trig_hit_vec(i), lq_ld_addr_trig_hit_vec(i))
  }}
  io.lsq.trigger.hitLoadAddrTriggerHitVec := hit_ld_addr_trig_hit_vec

  // FIXME: please move this part to LoadQueueReplay
  io.debug_ls := DontCare

  // Topdown
  io.lsTopdownInfo.s1.robIdx          := s1_in.uop.robIdx.value
  io.lsTopdownInfo.s1.vaddr_valid     := s1_valid && s1_in.hasROBEntry
  io.lsTopdownInfo.s1.vaddr_bits      := s1_vaddr
  io.lsTopdownInfo.s2.robIdx          := s2_in.uop.robIdx.value
  io.lsTopdownInfo.s2.paddr_valid     := s2_fire && s2_in.hasROBEntry && !s2_in.tlbMiss
  io.lsTopdownInfo.s2.paddr_bits      := s2_in.paddr
  io.lsTopdownInfo.s2.first_real_miss := io.dcache.resp.bits.real_miss
  io.lsTopdownInfo.s2.cache_miss_en   := s2_fire && s2_in.hasROBEntry && !s2_in.tlbMiss && !s2_in.missDbUpdated

  // perf cnt
  XSPerfAccumulate("s0_in_valid",                  io.ldin.valid)
  XSPerfAccumulate("s0_in_block",                  io.ldin.valid && !io.ldin.fire)
  XSPerfAccumulate("s0_in_fire_first_issue",       s0_valid && s0_sel_src.isFirstIssue)
  XSPerfAccumulate("s0_lsq_fire_first_issue",      io.replay.fire)
  XSPerfAccumulate("s0_ldu_fire_first_issue",      io.ldin.fire && s0_sel_src.isFirstIssue)
  XSPerfAccumulate("s0_fast_replay_issue",         io.fast_rep_in.fire)
  XSPerfAccumulate("s0_stall_out",                 s0_valid && !s0_can_go)
  XSPerfAccumulate("s0_stall_dcache",              s0_valid && !io.dcache.req.ready)
  XSPerfAccumulate("s0_addr_spec_success",         s0_fire && s0_sel_src.vaddr(VAddrBits-1, 12) === io.ldin.bits.src(0)(VAddrBits-1, 12))
  XSPerfAccumulate("s0_addr_spec_failed",          s0_fire && s0_sel_src.vaddr(VAddrBits-1, 12) =/= io.ldin.bits.src(0)(VAddrBits-1, 12))
  XSPerfAccumulate("s0_addr_spec_success_once",    s0_fire && s0_sel_src.vaddr(VAddrBits-1, 12) === io.ldin.bits.src(0)(VAddrBits-1, 12) && s0_sel_src.isFirstIssue)
  XSPerfAccumulate("s0_addr_spec_failed_once",     s0_fire && s0_sel_src.vaddr(VAddrBits-1, 12) =/= io.ldin.bits.src(0)(VAddrBits-1, 12) && s0_sel_src.isFirstIssue)
  XSPerfAccumulate("s0_forward_tl_d_channel",      s0_out.forward_tlDchannel)
  XSPerfAccumulate("s0_hardware_prefetch_fire",    s0_fire && s0_hw_prf_select)
  XSPerfAccumulate("s0_software_prefetch_fire",    s0_fire && s0_sel_src.prf && s0_int_iss_select)
  XSPerfAccumulate("s0_hardware_prefetch_blocked", io.prefetch_req.valid && !s0_hw_prf_select)
  XSPerfAccumulate("s0_hardware_prefetch_total",   io.prefetch_req.valid)

  XSPerfAccumulate("s1_in_valid",                  s1_valid)
  XSPerfAccumulate("s1_in_fire",                   s1_fire)
  XSPerfAccumulate("s1_in_fire_first_issue",       s1_fire && s1_in.isFirstIssue)
  XSPerfAccumulate("s1_tlb_miss",                  s1_fire && s1_tlb_miss)
  XSPerfAccumulate("s1_tlb_miss_first_issue",      s1_fire && s1_tlb_miss && s1_in.isFirstIssue)
  XSPerfAccumulate("s1_stall_out",                 s1_valid && !s1_can_go)
  XSPerfAccumulate("s1_dly_err",                   s1_valid && s1_fast_rep_dly_err)

  XSPerfAccumulate("s2_in_valid",                  s2_valid)
  XSPerfAccumulate("s2_in_fire",                   s2_fire)
  XSPerfAccumulate("s2_in_fire_first_issue",       s2_fire && s2_in.isFirstIssue)
  XSPerfAccumulate("s2_dcache_miss",               s2_fire && io.dcache.resp.bits.miss)
  XSPerfAccumulate("s2_dcache_miss_first_issue",   s2_fire && io.dcache.resp.bits.miss && s2_in.isFirstIssue)
  XSPerfAccumulate("s2_dcache_real_miss_first_issue",   s2_fire && io.dcache.resp.bits.miss && s2_in.isFirstIssue)
  XSPerfAccumulate("s2_full_forward",              s2_fire && s2_full_fwd)
  XSPerfAccumulate("s2_dcache_miss_full_forward",  s2_fire && s2_dcache_miss)
  XSPerfAccumulate("s2_fwd_frm_d_can",             s2_valid && s2_fwd_frm_d_chan)
  XSPerfAccumulate("s2_fwd_frm_d_chan_or_mshr",    s2_valid && s2_fwd_frm_d_chan_or_mshr)
  XSPerfAccumulate("s2_stall_out",                 s2_fire && !s2_can_go)
  XSPerfAccumulate("s2_prefetch",                  s2_fire && s2_prf)
  XSPerfAccumulate("s2_prefetch_ignored",          s2_fire && s2_prf && s2_mq_nack) // ignore prefetch for mshr full / miss req port conflict
  XSPerfAccumulate("s2_prefetch_miss",             s2_fire && s2_prf && io.dcache.resp.bits.miss) // prefetch req miss in l1
  XSPerfAccumulate("s2_prefetch_hit",              s2_fire && s2_prf && !io.dcache.resp.bits.miss) // prefetch req hit in l1
  XSPerfAccumulate("s2_prefetch_accept",           s2_fire && s2_prf && io.dcache.resp.bits.miss && !s2_mq_nack) // prefetch a missed line in l1, and l1 accepted it
  XSPerfAccumulate("s2_forward_req",               s2_fire && s2_in.forward_tlDchannel)
  XSPerfAccumulate("s2_successfully_forward_channel_D", s2_fire && s2_fwd_frm_d_chan && s2_fwd_data_valid)
  XSPerfAccumulate("s2_successfully_forward_mshr",      s2_fire && s2_fwd_frm_mshr && s2_fwd_data_valid)

  XSPerfAccumulate("s3_fwd_frm_d_chan",            s3_valid && s3_fwd_frm_d_chan_valid)

  XSPerfAccumulate("load_to_load_forward",                      s1_try_ptr_chasing && !s1_ptr_chasing_canceled)
  XSPerfAccumulate("load_to_load_forward_try",                  s1_try_ptr_chasing)
  XSPerfAccumulate("load_to_load_forward_fail",                 s1_cancel_ptr_chasing)
  XSPerfAccumulate("load_to_load_forward_fail_cancelled",       s1_cancel_ptr_chasing && s1_ptr_chasing_canceled)
  XSPerfAccumulate("load_to_load_forward_fail_wakeup_mismatch", s1_cancel_ptr_chasing && !s1_ptr_chasing_canceled && s1_not_fast_match)
  XSPerfAccumulate("load_to_load_forward_fail_op_not_ld",       s1_cancel_ptr_chasing && !s1_ptr_chasing_canceled && !s1_not_fast_match && s1_fu_op_type_not_ld)
  XSPerfAccumulate("load_to_load_forward_fail_addr_align",      s1_cancel_ptr_chasing && !s1_ptr_chasing_canceled && !s1_not_fast_match && !s1_fu_op_type_not_ld && s1_addr_misaligned)
  XSPerfAccumulate("load_to_load_forward_fail_set_mismatch",    s1_cancel_ptr_chasing && !s1_ptr_chasing_canceled && !s1_not_fast_match && !s1_fu_op_type_not_ld && !s1_addr_misaligned && s1_addr_mismatch)

  // bug lyq: some signals in perfEvents are no longer suitable for the current MemBlock design
  // hardware performance counter
  val perfEvents = Seq(
    ("load_s0_in_fire         ", s0_fire                                                        ),
    ("load_to_load_forward    ", s1_fire && s1_try_ptr_chasing && !s1_ptr_chasing_canceled      ),
    ("stall_dcache            ", s0_valid && s0_can_go && !io.dcache.req.ready                  ),
    ("load_s1_in_fire         ", s0_fire                                                        ),
    ("load_s1_tlb_miss        ", s1_fire && io.tlb.resp.bits.miss                               ),
    ("load_s2_in_fire         ", s1_fire                                                        ),
    ("load_s2_dcache_miss     ", s2_fire && io.dcache.resp.bits.miss                            ),
  )
  generatePerfEvent()

  when(io.ldout.fire){
    XSDebug("ldout %x\n", io.ldout.bits.uop.pc)
  }
  // end
}<|MERGE_RESOLUTION|>--- conflicted
+++ resolved
@@ -804,13 +804,8 @@
   s1_kill := s1_fast_rep_dly_kill ||
              s1_cancel_ptr_chasing ||
              s1_in.uop.robIdx.needFlush(io.redirect) ||
-<<<<<<< HEAD
-            (s1_in.uop.robIdx.needFlush(RegNext(io.redirect)) && !RegNext(s0_try_ptr_chasing)) ||
+            (s1_in.uop.robIdx.needFlush(s1_redirect_reg) && !GatedValidRegNext(s0_try_ptr_chasing)) ||
              RegEnable(s0_kill, false.B, io.ldin.valid || io.replay.valid || io.l2l_fwd_in.valid || io.fast_rep_in.valid || io.vecldin.valid)
-=======
-            (s1_in.uop.robIdx.needFlush(s1_redirect_reg) && !GatedValidRegNext(s0_try_ptr_chasing)) ||
-             RegEnable(s0_kill, false.B, io.ldin.valid || io.replay.valid || io.l2l_fwd_in.valid || io.fast_rep_in.valid)
->>>>>>> 1d66183d
 
   if (EnableLoadToLoadForward) {
     // Sometimes, we need to cancel the load-load forwarding.
@@ -904,13 +899,8 @@
   // will be force writebacked to rob
   val s2_exception_vec = WireInit(s2_in.uop.exceptionVec)
   when (!s2_in.delayedLoadError) {
-<<<<<<< HEAD
-    s2_exception_vec(loadAccessFault) := (s2_in.uop.exceptionVec(loadAccessFault) || s2_pmp.ld ||
-                                       (io.dcache.resp.bits.tag_error && RegNext(io.csrCtrl.cache_error_enable))) && s2_vecActive
-=======
-    s2_exception_vec(loadAccessFault) := s2_in.uop.cf.exceptionVec(loadAccessFault) || s2_pmp.ld ||
+    s2_exception_vec(loadAccessFault) := s2_in.uop.exceptionVec(loadAccessFault) || s2_pmp.ld ||
                                        (io.dcache.resp.bits.tag_error && GatedValidRegNext(io.csrCtrl.cache_error_enable))
->>>>>>> 1d66183d
   }
 
   // soft prefetch will not trigger any exception (but ecc error interrupt may
@@ -1105,20 +1095,14 @@
   io.ldCancel.ld1Cancel := false.B
 
   // fast wakeup
-  val s1_fast_uop_valid = WireInit(false.B)
-  s1_fast_uop_valid :=
+  io.fast_uop.valid := GatedValidRegNext(
     !io.dcache.s1_disable_fast_wakeup &&
     s1_valid &&
     !s1_kill &&
     !io.tlb.resp.bits.miss &&
     !io.lsq.forward.dataInvalidFast
-<<<<<<< HEAD
   ) && (s2_valid && !s2_out.rep_info.need_rep && !s2_mmio) && !s2_isvec
-  io.fast_uop.bits := RegNext(s1_out.uop)
-=======
-  io.fast_uop.valid := GatedValidRegNext(s1_fast_uop_valid) && (s2_valid && !s2_out.rep_info.need_rep && !s2_mmio)
-  io.fast_uop.bits := RegEnable(s1_out.uop, s1_fast_uop_valid)
->>>>>>> 1d66183d
+  io.fast_uop.bits := RegEnable(s1_out.uop, io.fast_uop.valid)
 
   //
   io.s2_ptr_chasing                    := RegEnable(s1_try_ptr_chasing && !s1_cancel_ptr_chasing, false.B, s1_fire)
