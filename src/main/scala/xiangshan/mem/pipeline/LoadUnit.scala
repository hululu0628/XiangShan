package xiangshan.mem

import chisel3._
import chisel3.util._
import utils._
import xiangshan._
import xiangshan.cache._
// import xiangshan.cache.{DCacheWordIO, TlbRequestIO, TlbCmd, MemoryOpConstants, TlbReq, DCacheLoadReq, DCacheWordResp}
import xiangshan.backend.LSUOpType
import xiangshan.backend.fu.fpu.boxF32ToF64

class LoadToLsqIO extends XSBundle {
  val loadIn = ValidIO(new LsPipelineBundle)
  val ldout = Flipped(DecoupledIO(new ExuOutput))
  val forward = new LoadForwardQueryIO
}

// Load Pipeline Stage 0
// Generate addr, use addr to query DCache and DTLB
class LoadUnit_S0 extends XSModule {
  val io = IO(new Bundle() {
    val in = Flipped(Decoupled(new ExuInput))
    val out = Decoupled(new LsPipelineBundle)
    val redirect = Flipped(ValidIO(new Redirect))
    val dtlbReq = DecoupledIO(new TlbReq)
    val dtlbResp = Flipped(DecoupledIO(new TlbResp))
    val tlbFeedback = ValidIO(new TlbFeedback)
    val dcacheReq = DecoupledIO(new DCacheLoadReq)
  })

  val s0_uop = io.in.bits.uop
  val s0_vaddr = io.in.bits.src1 + s0_uop.ctrl.imm
  val s0_paddr = io.dtlbResp.bits.paddr
  val s0_tlb_miss = io.dtlbResp.bits.miss
  val s0_mask = genWmask(s0_vaddr, s0_uop.ctrl.fuOpType(1,0))

  // query DTLB
  io.dtlbReq.valid := io.out.valid
  io.dtlbReq.bits.vaddr := s0_vaddr
  io.dtlbReq.bits.cmd := TlbCmd.read
  io.dtlbReq.bits.roqIdx := s0_uop.roqIdx
  io.dtlbReq.bits.debug.pc := s0_uop.cf.pc
<<<<<<< HEAD
  io.dtlbReq.bits.debug.lsroqIdx := s0_uop.lsroqIdx
  io.dtlbResp.ready := io.out.ready
  // FIXME: tlb change to DecoupledIO, need to fix tlb's usage
=======
>>>>>>> ff3c5b18

  // feedback tlb result to RS
  // Note: can be moved to s1
  io.tlbFeedback.valid := io.out.valid
  io.tlbFeedback.bits.hit := !s0_tlb_miss
  io.tlbFeedback.bits.roqIdx := s0_uop.roqIdx

  // query DCache
  io.dcacheReq.valid := io.in.valid && !s0_uop.roqIdx.needFlush(io.redirect)
  io.dcacheReq.bits.cmd  := MemoryOpConstants.M_XRD
  io.dcacheReq.bits.addr := s0_vaddr
  io.dcacheReq.bits.mask := s0_mask
  io.dcacheReq.bits.data := DontCare

  // TODO: update cache meta
  io.dcacheReq.bits.meta.id       := DontCare
  io.dcacheReq.bits.meta.vaddr    := s0_vaddr
  io.dcacheReq.bits.meta.paddr    := DontCare
  io.dcacheReq.bits.meta.uop      := s0_uop
  io.dcacheReq.bits.meta.mmio     := false.B
  io.dcacheReq.bits.meta.tlb_miss := false.B
  io.dcacheReq.bits.meta.mask     := s0_mask
  io.dcacheReq.bits.meta.replay   := false.B

  val addrAligned = LookupTree(s0_uop.ctrl.fuOpType(1, 0), List(
    "b00".U   -> true.B,                   //b
    "b01".U   -> (s0_vaddr(0)    === 0.U), //h
    "b10".U   -> (s0_vaddr(1, 0) === 0.U), //w
    "b11".U   -> (s0_vaddr(2, 0) === 0.U)  //d
  ))

  io.out.valid := io.dcacheReq.fire() // dcache may not accept load request
  io.out.bits := DontCare
  io.out.bits.vaddr := s0_vaddr
  io.out.bits.paddr := s0_paddr
  io.out.bits.tlbMiss := io.dtlbResp.bits.miss
  io.out.bits.mask := s0_mask
  io.out.bits.uop := s0_uop
  io.out.bits.uop.cf.exceptionVec(loadAddrMisaligned) := !addrAligned
  io.out.bits.uop.cf.exceptionVec(loadPageFault) := io.dtlbResp.bits.excp.pf.ld

  io.in.ready := io.out.fire()

  XSDebug(io.dcacheReq.fire(), "[DCACHE LOAD REQ] pc %x vaddr %x paddr will be %x\n",
    s0_uop.cf.pc, s0_vaddr, s0_paddr
  )
}


// Load Pipeline Stage 1
// TLB resp (send paddr to dcache)
class LoadUnit_S1 extends XSModule {
  val io = IO(new Bundle() {
    val in = Flipped(Decoupled(new LsPipelineBundle))
    val out = Decoupled(new LsPipelineBundle)
    val redirect = Flipped(ValidIO(new Redirect))
    val s1_paddr = Output(UInt(PAddrBits.W))
    val sbuffer = new LoadForwardQueryIO
    val lsq = new LoadForwardQueryIO
  })

  val s1_uop = io.in.bits.uop
  val s1_paddr = io.in.bits.paddr
  val s1_tlb_miss = io.in.bits.tlbMiss
  val s1_mmio = !s1_tlb_miss && AddressSpace.isMMIO(s1_paddr)
  val s1_mask = io.in.bits.mask

  io.out.bits := io.in.bits // forwardXX field will be updated in s1
  io.s1_paddr :=  s1_paddr

  // load forward query datapath
  io.sbuffer.valid := io.in.valid
  io.sbuffer.paddr := s1_paddr
  io.sbuffer.uop := s1_uop
  io.sbuffer.sqIdx := s1_uop.sqIdx
  io.sbuffer.mask := s1_mask
  io.sbuffer.pc := s1_uop.cf.pc // FIXME: remove it

  io.lsq.valid := io.in.valid
  io.lsq.paddr := s1_paddr
  io.lsq.uop := s1_uop
  io.lsq.sqIdx := s1_uop.sqIdx
  io.lsq.mask := s1_mask
  io.lsq.pc := s1_uop.cf.pc // FIXME: remove it

  io.out.bits.forwardMask := io.sbuffer.forwardMask
  io.out.bits.forwardData := io.sbuffer.forwardData
  // generate XLEN/8 Muxs
  for (i <- 0 until XLEN / 8) {
    when(io.lsq.forwardMask(i)) {
      io.out.bits.forwardMask(i) := true.B
      io.out.bits.forwardData(i) := io.lsq.forwardData(i)
    }
  }

  XSDebug(io.out.fire(), "[FWD LOAD RESP] pc %x fwd %x(%b) + %x(%b)\n",
    s1_uop.cf.pc,
    io.lsq.forwardData.asUInt, io.lsq.forwardMask.asUInt,
    io.sbuffer.forwardData.asUInt, io.sbuffer.forwardMask.asUInt
  )

  io.out.valid := io.in.valid && !s1_tlb_miss &&  !s1_uop.roqIdx.needFlush(io.redirect)
  io.out.bits.paddr := s1_paddr
  io.out.bits.mmio := s1_mmio
  io.out.bits.tlbMiss := s1_tlb_miss

  io.in.ready := io.out.ready || !io.in.valid

}


// Load Pipeline Stage 2
// DCache resp
class LoadUnit_S2 extends XSModule {
  val io = IO(new Bundle() {
    val in = Flipped(Decoupled(new LsPipelineBundle))
    val out = Decoupled(new LsPipelineBundle)
    val redirect = Flipped(ValidIO(new Redirect))
    val dcacheResp = Flipped(DecoupledIO(new DCacheWordResp))
  })

  val s2_uop = io.in.bits.uop
  val s2_mask = io.in.bits.mask
  val s2_paddr = io.in.bits.paddr
  val s2_cache_miss = io.dcacheResp.bits.miss
  val s2_cache_nack = io.dcacheResp.bits.nack


  io.dcacheResp.ready := true.B
  assert(!(io.in.valid && !io.dcacheResp.valid), "DCache response got lost")

  val forwardMask = io.in.bits.forwardMask
  val forwardData = io.in.bits.forwardData
  val fullForward = (~forwardMask.asUInt & s2_mask) === 0.U

  // data merge
  val rdata = VecInit((0 until XLEN / 8).map(j =>
    Mux(forwardMask(j), forwardData(j), io.dcacheResp.bits.data(8*(j+1)-1, 8*j)))).asUInt
  val rdataSel = LookupTree(s2_paddr(2, 0), List(
    "b000".U -> rdata(63, 0),
    "b001".U -> rdata(63, 8),
    "b010".U -> rdata(63, 16),
    "b011".U -> rdata(63, 24),
    "b100".U -> rdata(63, 32),
    "b101".U -> rdata(63, 40),
    "b110".U -> rdata(63, 48),
    "b111".U -> rdata(63, 56)
  ))
  val rdataPartialLoad = LookupTree(s2_uop.ctrl.fuOpType, List(
      LSUOpType.lb   -> SignExt(rdataSel(7, 0) , XLEN),
      LSUOpType.lh   -> SignExt(rdataSel(15, 0), XLEN),
      LSUOpType.lw   -> SignExt(rdataSel(31, 0), XLEN),
      LSUOpType.ld   -> SignExt(rdataSel(63, 0), XLEN),
      LSUOpType.lbu  -> ZeroExt(rdataSel(7, 0) , XLEN),
      LSUOpType.lhu  -> ZeroExt(rdataSel(15, 0), XLEN),
      LSUOpType.lwu  -> ZeroExt(rdataSel(31, 0), XLEN),
      LSUOpType.flw  -> boxF32ToF64(rdataSel(31, 0))
  ))

  // TODO: ECC check

  io.out.valid := io.in.valid // && !s2_uop.needFlush(io.redirect) will cause comb. loop
  // Inst will be canceled in store queue / lsq,
  // so we do not need to care about flush in load / store unit's out.valid
  io.out.bits := io.in.bits
  io.out.bits.data := rdataPartialLoad
  io.out.bits.miss := (s2_cache_miss || s2_cache_nack) && !fullForward
  io.out.bits.mmio := io.in.bits.mmio

  io.in.ready := io.out.ready || !io.in.valid

  XSDebug(io.out.fire(), "[DCACHE LOAD RESP] pc %x rdata %x <- D$ %x + fwd %x(%b)\n",
    s2_uop.cf.pc, rdataPartialLoad, io.dcacheResp.bits.data,
    io.in.bits.forwardData.asUInt, io.in.bits.forwardMask.asUInt
  )

}


class LoadUnit extends XSModule {
  val io = IO(new Bundle() {
    val ldin = Flipped(Decoupled(new ExuInput))
    val ldout = Decoupled(new ExuOutput)
    val redirect = Flipped(ValidIO(new Redirect))
    val tlbFeedback = ValidIO(new TlbFeedback)
    val dcache = new DCacheLoadIO
    val dtlb = new TlbRequestIO()
    val sbuffer = new LoadForwardQueryIO
    val lsq = new LoadToLsqIO
  })

  val load_s0 = Module(new LoadUnit_S0)
  val load_s1 = Module(new LoadUnit_S1)
  val load_s2 = Module(new LoadUnit_S2)

  load_s0.io.in <> io.ldin
  load_s0.io.redirect <> io.redirect
  load_s0.io.dtlbReq <> io.dtlb.req
  load_s0.io.dtlbResp <> io.dtlb.resp
  load_s0.io.dcacheReq <> io.dcache.req
  load_s0.io.tlbFeedback <> io.tlbFeedback

  PipelineConnect(load_s0.io.out, load_s1.io.in, load_s1.io.out.fire() || load_s1.io.out.bits.uop.roqIdx.needFlush(io.redirect), false.B)

  io.dcache.s1_paddr := load_s1.io.out.bits.paddr
  load_s1.io.redirect <> io.redirect
  io.dcache.s1_kill := DontCare // FIXME
  io.sbuffer <> load_s1.io.sbuffer
  io.lsq.forward <> load_s1.io.lsq

  PipelineConnect(load_s1.io.out, load_s2.io.in, load_s2.io.out.fire() || load_s1.io.out.bits.tlbMiss, false.B)

  load_s2.io.redirect <> io.redirect
  load_s2.io.dcacheResp <> io.dcache.resp

  XSDebug(load_s0.io.out.valid,
    p"S0: pc ${Hexadecimal(load_s0.io.out.bits.uop.cf.pc)}, lId ${Hexadecimal(load_s0.io.out.bits.uop.lqIdx.asUInt)}, " +
    p"vaddr ${Hexadecimal(load_s0.io.out.bits.vaddr)}, mask ${Hexadecimal(load_s0.io.out.bits.mask)}\n")
  XSDebug(load_s1.io.out.valid,
    p"S1: pc ${Hexadecimal(load_s1.io.out.bits.uop.cf.pc)}, lId ${Hexadecimal(load_s1.io.out.bits.uop.lqIdx.asUInt)}, tlb_miss ${io.dtlb.resp.bits.miss}, " +
    p"paddr ${Hexadecimal(load_s1.io.out.bits.paddr)}, mmio ${load_s1.io.out.bits.mmio}\n")

  // writeback to LSQ
  // Current dcache use MSHR
  io.lsq.loadIn.valid := load_s2.io.out.valid
  io.lsq.loadIn.bits := load_s2.io.out.bits

  val hitLoadOut = Wire(Valid(new ExuOutput))
  hitLoadOut.valid := load_s2.io.out.valid && !load_s2.io.out.bits.miss
  hitLoadOut.bits.uop := load_s2.io.out.bits.uop
  hitLoadOut.bits.data := load_s2.io.out.bits.data
  hitLoadOut.bits.redirectValid := false.B
  hitLoadOut.bits.redirect := DontCare
  hitLoadOut.bits.brUpdate := DontCare
  hitLoadOut.bits.debug.isMMIO := load_s2.io.out.bits.mmio
  hitLoadOut.bits.fflags := DontCare

  // TODO: arbiter
  // if hit, writeback result to CDB
  // val ldout = Vec(2, Decoupled(new ExuOutput))
  // when io.loadIn(i).fire() && !io.io.loadIn(i).miss, commit load to cdb
  // val cdbArb = Module(new Arbiter(new ExuOutput, 2))
  // io.ldout <> cdbArb.io.out
  // hitLoadOut <> cdbArb.io.in(0)
  // io.lsq.ldout <> cdbArb.io.in(1) // missLoadOut
  load_s2.io.out.ready := true.B
  io.lsq.ldout.ready := !hitLoadOut.valid
  io.ldout.bits := Mux(hitLoadOut.valid, hitLoadOut.bits, io.lsq.ldout.bits)
  io.ldout.valid := hitLoadOut.valid || io.lsq.ldout.valid

  when(io.ldout.fire()){
    XSDebug("ldout %x iw %x fw %x\n", io.ldout.bits.uop.cf.pc, io.ldout.bits.uop.ctrl.rfWen, io.ldout.bits.uop.ctrl.fpWen)
  }
}<|MERGE_RESOLUTION|>--- conflicted
+++ resolved
@@ -40,12 +40,7 @@
   io.dtlbReq.bits.cmd := TlbCmd.read
   io.dtlbReq.bits.roqIdx := s0_uop.roqIdx
   io.dtlbReq.bits.debug.pc := s0_uop.cf.pc
-<<<<<<< HEAD
-  io.dtlbReq.bits.debug.lsroqIdx := s0_uop.lsroqIdx
-  io.dtlbResp.ready := io.out.ready
-  // FIXME: tlb change to DecoupledIO, need to fix tlb's usage
-=======
->>>>>>> ff3c5b18
+  io.dtlbResp.ready := io.out.ready // TODO: check it: io.out.fire()?
 
   // feedback tlb result to RS
   // Note: can be moved to s1
