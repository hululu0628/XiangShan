--- conflicted
+++ resolved
@@ -31,13 +31,10 @@
 import xiangshan.backend.regfile.{IntPregParams, VfPregParams}
 import xiangshan.cache.DCacheParameters
 import xiangshan.cache.mmu.{L2TLBParameters, TLBParameters}
-<<<<<<< HEAD
-import xiangshan.frontend.icache.ICacheParameters
-=======
 import device.{EnableJtag, XSDebugModuleParams}
 import huancun._
 import coupledL2._
->>>>>>> 15ee59e4
+import xiangshan.frontend.icache.ICacheParameters
 
 class BaseConfig(n: Int) extends Config((site, here, up) => {
   case XLen => 64
@@ -65,23 +62,16 @@
         RenameWidth = 2,
         CommitWidth = 2,
         FetchWidth = 4,
-<<<<<<< HEAD
         NRPhyRegs = 96,
         IntPhyRegs = 96,
         VfPhyRegs = 96,
-        LoadQueueSize = 16,
-        LoadQueueNWriteBanks = 4,
-=======
-        IssQueSize = 8,
-        NRPhyRegs = 64,
         VirtualLoadQueueSize = 16,
-        LoadQueueRARSize = 16, 
-        LoadQueueRAWSize = 12, 
+        LoadQueueRARSize = 16,
+        LoadQueueRAWSize = 12,
         LoadQueueReplaySize = 8,
         LoadUncacheBufferSize = 8,
         LoadQueueNWriteBanks = 4, // NOTE: make sure that LoadQueue{RAR, RAW, Replay}Size is divided by LoadQueueNWriteBanks.
         RollbackGroupSize = 8,
->>>>>>> 15ee59e4
         StoreQueueSize = 12,
         StoreQueueNWriteBanks = 4, // NOTE: make sure that StoreQueueSize is divided by StoreQueueNWriteBanks
         StoreQueueForwardWithMask = true,
