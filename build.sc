--- conflicted
+++ resolved
@@ -159,13 +159,9 @@
     rocketModule,
     difftestModule,
     huancunModule,
-<<<<<<< HEAD
     yunsuanModule,
-    fudianModule
-=======
     fudianModule,
     utilityModule
->>>>>>> 683c1411
   )
 
   object test extends Tests with TestModule.ScalaTest {
