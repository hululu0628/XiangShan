--- conflicted
+++ resolved
@@ -120,18 +120,14 @@
 
 }
 
-<<<<<<< HEAD
 object yunsuan extends SbtModule with HasChisel {
 
   override def millSourcePath = os.pwd / "yunsuan"
 
 }
 
-object huancun extends millbuild.huancun.common.HuanCunModule with SbtModule with HasChisel {
-=======
 object huancun extends Cross[HuanCun]("chisel", "chisel3")
 trait HuanCun extends millbuild.huancun.common.HuanCunModule with HasChisel {
->>>>>>> 131aa97c
 
   override def millSourcePath = os.pwd / "huancun"
 
@@ -222,15 +218,13 @@
 
   override def forkArgs = Seq("-Xmx20G", "-Xss256m")
 
-<<<<<<< HEAD
+  override def sources = T.sources {
+    super.sources() ++ Seq(PathRef(millSourcePath / s"src-${crossValue}" / "main" / "scala"))
+  }
+
   override def ivyDeps = super.ivyDeps() ++ Agg(
     defaultVersions("chiseltest"),
   )
-=======
-  override def sources = T.sources {
-    super.sources() ++ Seq(PathRef(millSourcePath / s"src-${crossValue}" / "main" / "scala"))
-  }
->>>>>>> 131aa97c
 
   object test extends SbtModuleTests with TestModule.ScalaTest {
     override def forkArgs = Seq("-Xmx20G", "-Xss256m")
